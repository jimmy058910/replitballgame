--- conflicted
+++ resolved
@@ -1,90 +1,12 @@
 import { useState } from "react";
 import { useMutation, useQuery } from "@tanstack/react-query";
-<<<<<<< HEAD
-import Navigation from "@/components/Navigation";
-// Assuming ServerTimeDisplay is correctly typed and imported if used, or remove if not.
-// For now, I will assume it's not directly used or will be handled if it causes errors later.
-// import ServerTimeDisplay from "@/components/ServerTimeDisplay";
-=======
 import ServerTimeDisplay from "@/components/ServerTimeDisplay";
->>>>>>> 544a2cca
 import { Card, CardContent, CardHeader, CardTitle } from "@/components/ui/card";
 import { Button } from "@/components/ui/button";
 import { Badge } from "@/components/ui/badge";
 import { Input } from "@/components/ui/input";
 import { apiRequest, queryClient } from "@/lib/queryClient";
 import { useToast } from "@/hooks/use-toast";
-<<<<<<< HEAD
-import { Settings, Calendar, Trophy, CreditCard, Bell, Shield, Users } from "lucide-react";
-import type { Team } from "shared/schema";
-
-// Define interfaces for API responses and mutation payloads
-interface CurrentWeekData {
-  currentDay: number;
-  currentSeason: number;
-  phase: string;
-  // Add other relevant fields from your API if any
-}
-
-interface AdvanceDayResponse {
-  newDay: number;
-  isNewSeason?: boolean;
-  message?: string;
-}
-
-interface ResetSeasonResponse {
-  teamsReset: number;
-  matchesStopped: number;
-  message?: string;
-}
-
-interface CleanupDivisionPayload {
-  division: number;
-}
-interface CleanupDivisionResponse {
-  details?: { division: number };
-  teamsRemoved: number;
-  remainingTeams: number;
-  message?: string;
-}
-
-interface GrantCreditsPayload {
-  credits: number;
-  premiumCurrency: number;
-}
-interface GrantCreditsResponse {
-  message: string;
-}
-
-interface AddPlayersPayload {
-  teamId: string;
-  count: number;
-}
-interface AddPlayersResponse {
-  message: string;
-  count?: number;
-}
-
-interface StopGamesResponse {
-  message: string;
-}
-
-interface FillDivisionPayload {
-  division: number;
-}
-interface FillDivisionResponse {
-  teams?: { id: string, name: string }[];
-  message?: string;
-}
-
-interface StartTournamentPayload {
-  division: number;
-}
-interface StartTournamentResponse {
-  message: string;
-}
-
-=======
 import { Settings, Calendar, Trophy, CreditCard, Bell, Shield, Users, Search, TrendingUp } from "lucide-react";
 import DailyProgressionTest from "@/components/DailyProgressionTest";
 
@@ -100,7 +22,6 @@
   week: number;
   season: string;
 }
->>>>>>> 544a2cca
 
 export default function SuperUser() {
   const { toast } = useToast();
@@ -109,16 +30,9 @@
   const [divisionToCleanup, setDivisionToCleanup] = useState(8);
   const [playerCount, setPlayerCount] = useState(3);
 
-<<<<<<< HEAD
-  const teamQuery = useQuery({
-    queryKey: ["myTeam"],
-    queryFn: (): Promise<Team> => apiRequest("/api/teams/my"),
-=======
   const { data: rawTeam } = useQuery<Team>({
     queryKey: ["/api/teams/my"],
->>>>>>> 544a2cca
-  });
-  const team = teamQuery.data as Team | undefined;
+  });
 
   // Example: If currentWeek is needed, type it appropriately
   // const currentWeekQuery = useQuery({
@@ -127,9 +41,6 @@
   // });
   // const currentWeek = currentWeekQuery.data as CurrentWeekData | undefined;
 
-<<<<<<< HEAD
-
-=======
   const { data: rawCurrentWeek } = useQuery<CurrentWeek>({
     queryKey: ["/api/season/current-week"],
   });
@@ -144,7 +55,6 @@
   const currentWeek = (rawCurrentWeek || {}) as CurrentWeek;
 
   // Season management mutations
->>>>>>> 544a2cca
   const advanceDayMutation = useMutation({
     mutationFn: (): Promise<AdvanceDayResponse> =>
       apiRequest("/api/superuser/advance-day", "POST"),
@@ -204,8 +114,6 @@
     },
   });
 
-<<<<<<< HEAD
-=======
   const resetTryoutRestrictionsMutation = useMutation({
     mutationFn: async () => {
       return await apiRequest("/api/superuser/reset-tryout-restrictions", "POST");
@@ -249,7 +157,6 @@
   });
 
   // Demo notifications mutation
->>>>>>> 544a2cca
   const createNotificationsMutation = useMutation({
     mutationFn: (): Promise<void> =>
       apiRequest("/api/demo/notifications", "POST"),
@@ -270,11 +177,6 @@
   });
 
   const grantCreditsMutation = useMutation({
-<<<<<<< HEAD
-    mutationFn: (payload: GrantCreditsPayload): Promise<GrantCreditsResponse> =>
-      apiRequest("/api/superuser/grant-credits", "POST", payload),
-    onSuccess: (data: GrantCreditsResponse) => {
-=======
     mutationFn: async () => {
       if (!team?.id) {
         throw new Error("No team found");
@@ -286,21 +188,16 @@
       });
     },
     onSuccess: (data: any) => {
->>>>>>> 544a2cca
       toast({
         title: "Credits Granted",
         description: data.message,
       });
-<<<<<<< HEAD
-      queryClient.invalidateQueries({ queryKey: ["myTeamFinances"] });
-=======
       // Force refresh all cache entries related to team finances
       queryClient.invalidateQueries({ queryKey: ["/api/teams/my/finances"] });
       queryClient.invalidateQueries({ queryKey: [`/api/teams/${team?.id}/finances`] });
       queryClient.invalidateQueries({ queryKey: ["/api/teams/my"] });
       // Also refresh the navigation bar data
       queryClient.refetchQueries({ queryKey: [`/api/teams/${team?.id}/finances`] });
->>>>>>> 544a2cca
     },
     onError: (error: Error) => {
       toast({
@@ -394,9 +291,6 @@
     },
   });
 
-<<<<<<< HEAD
-  const isSuperUser = team?.name === "Macomb Cougars";
-=======
   // Create league schedule mutation
   const createLeagueScheduleMutation = useMutation({
     mutationFn: async () => {
@@ -442,7 +336,6 @@
 
   // Check if user has admin access using RBAC system OR team name fallback
   const isSuperUser = (adminStatus as any)?.isAdmin === true || team?.name === "Oakland Cougars";
->>>>>>> 544a2cca
 
   if (teamQuery.isLoading) { // Added loading state for initial team check
     return (
@@ -489,8 +382,6 @@
         </div>
 
         <div className="grid grid-cols-1 lg:grid-cols-2 gap-8">
-<<<<<<< HEAD
-=======
           {/* Admin Promotion */}
           <Card className="bg-gray-800 border-gray-700">
             <CardHeader>
@@ -515,7 +406,6 @@
           </Card>
 
           {/* Notification System */}
->>>>>>> 544a2cca
           <Card className="bg-gray-800 border-gray-700">
             <CardHeader>
               <CardTitle className="font-orbitron text-xl flex items-center">
@@ -614,8 +504,6 @@
             </CardContent>
           </Card>
 
-<<<<<<< HEAD
-=======
           {/* Tryout System Testing */}
           <Card className="bg-gray-800 border-gray-700">
             <CardHeader>
@@ -645,7 +533,6 @@
           </Card>
 
           {/* League Management */}
->>>>>>> 544a2cca
           <Card className="bg-gray-800 border-gray-700">
             <CardHeader>
               <CardTitle className="font-orbitron text-xl flex items-center">
@@ -715,8 +602,6 @@
           </Card>
         </div>
 
-<<<<<<< HEAD
-=======
         {/* League Schedule Management */}
         <Card className="bg-gray-800 border-gray-700 mt-8">
           <CardHeader>
@@ -754,7 +639,6 @@
         </Card>
 
         {/* Season Management */}
->>>>>>> 544a2cca
         <Card className="bg-gray-800 border-gray-700 mt-8">
           <CardHeader>
             <CardTitle className="font-orbitron text-xl flex items-center">
@@ -787,8 +671,6 @@
           </CardContent>
         </Card>
 
-<<<<<<< HEAD
-=======
         {/* Daily Progression System Testing */}
         <Card className="bg-gray-800 border-gray-700 mt-8">
           <CardHeader>
@@ -805,7 +687,6 @@
         </Card>
 
         {/* Server Time & System Information */}
->>>>>>> 544a2cca
         <div className="grid grid-cols-1 md:grid-cols-2 gap-6 mt-8">
           {/* <ServerTimeDisplay /> Commented out as it's not defined/imported in current context */}
           <Card className="bg-gray-800 border-gray-700">
