--- conflicted
+++ resolved
@@ -5,62 +5,6 @@
 import { Badge } from "@/components/ui/badge";
 import { Input } from "@/components/ui/input";
 import { Separator } from "@/components/ui/separator";
-<<<<<<< HEAD
-import Navigation from "@/components/Navigation";
-import { apiRequest } from "@/lib/queryClient";
-import type { Team } from "shared/schema";
-
-// Define interfaces for Inventory data
-interface EquipmentMetadata {
-  slot: string;
-  statBoosts: Record<string, number>;
-  // Add other equipment-specific metadata fields if any
-}
-
-interface TrophyMetadata {
-  achievement: string;
-  // Add other trophy-specific metadata fields if any
-}
-
-interface TournamentEntryMetadata {
-  tournamentType: string;
-  entryFee: number;
-  // Add other entry-specific metadata fields if any
-}
-
-type ItemMetadata = EquipmentMetadata | TrophyMetadata | TournamentEntryMetadata | Record<string, any>; // Fallback for other/unknown types
-
-interface InventoryItem {
-  id: string;
-  name: string;
-  description?: string;
-  itemType: "equipment" | "trophy" | "tournament_entry" | string; // Allow other strings for flexibility
-  rarity: string;
-  quantity: number;
-  metadata?: ItemMetadata;
-}
-
-
-export default function Inventory() {
-  const [searchTerm, setSearchTerm] = useState("");
-  const [selectedCategory, setSelectedCategory] = useState<string>("equipment");
-
-  const teamQuery = useQuery({
-    queryKey: ["myTeam"],
-    queryFn: (): Promise<Team> => apiRequest("/api/teams/my"),
-  });
-  const team = teamQuery.data as Team | undefined;
-  const isLoadingTeam = teamQuery.isLoading;
-
-  const inventoryQuery = useQuery({
-    queryKey: ["inventory", team?.id],
-    queryFn: (): Promise<InventoryItem[]> => apiRequest(`/api/inventory${team?.id ? `?teamId=${team.id}` : ''}`),
-    enabled: !!team?.id,
-  });
-  const inventory = inventoryQuery.data as InventoryItem[] | undefined;
-  const inventoryLoading = inventoryQuery.isLoading;
-
-=======
 import { Tabs, TabsContent, TabsList, TabsTrigger } from "@/components/ui/tabs";
 import { ConsumableManager } from "@/components/ConsumableManager";
 
@@ -94,7 +38,7 @@
     enabled: !!team?.id,
   });
   const inventory = (rawInventory || []) as InventoryItem[];
->>>>>>> 544a2cca
+
 
   const getRarityColor = (rarity: string | undefined) => {
     switch (rarity) {
@@ -106,20 +50,7 @@
     }
   };
 
-<<<<<<< HEAD
-  const getCategoryIcon = (category: string | undefined) => {
-    switch (category) {
-      case "equipment": return "🛡️";
-      case "trophy": return "🏆";
-      case "tournament_entry": return "🎫";
-      default: return "📦";
-    }
-  };
-
-  const getEquipmentSlotIcon = (slot: string | undefined) => {
-=======
   const getEquipmentSlotIcon = (slot: string) => {
->>>>>>> 544a2cca
     switch (slot) {
       case "helmet": return "🪖";
       case "jersey": return "👕";
@@ -129,30 +60,6 @@
     }
   };
 
-<<<<<<< HEAD
-  const filteredInventory = inventory?.filter((item: InventoryItem) => {
-    const nameMatch = item.name?.toLowerCase().includes(searchTerm.toLowerCase());
-    const descMatch = item.description?.toLowerCase().includes(searchTerm.toLowerCase());
-    const matchesSearch = nameMatch || descMatch;
-    const matchesCategory = item.itemType === selectedCategory;
-    return matchesSearch && matchesCategory;
-  }) || [];
-
-  const equipmentItems = filteredInventory.filter((item: InventoryItem) => item.itemType === "equipment");
-  const trophyItems = filteredInventory.filter((item: InventoryItem) => item.itemType === "trophy");
-  const tournamentItems = filteredInventory.filter((item: InventoryItem) => item.itemType === "tournament_entry");
-
-  if (isLoadingTeam) {
-    return (
-      <div className="min-h-screen bg-gray-900 text-white flex items-center justify-center">
-        <div className="text-center">
-          <div className="animate-spin rounded-full h-16 w-16 border-b-2 border-primary-500"></div>
-          <p className="mt-4 text-gray-400">Loading team data...</p>
-        </div>
-      </div>
-    );
-  }
-=======
   // Safe filtering for inventory
   const safeInventory = Array.isArray(inventory) ? inventory : [];
   const filteredInventory = safeInventory.filter?.((item: any) => {
@@ -172,7 +79,6 @@
     { id: "trophy", name: "Trophies", icon: "🏆" },
     { id: "tournament_entry", name: "Entries", icon: "🎫" }
   ];
->>>>>>> 544a2cca
 
   if (!team) {
     return (
@@ -262,73 +168,6 @@
                 </CardContent>
               </Card>
 
-<<<<<<< HEAD
-        {/* All Items Grid */}
-        {inventoryLoading ? (
-          <div className="text-center py-12">
-            <div className="animate-spin rounded-full h-12 w-12 border-b-2 border-blue-500 mx-auto"></div>
-            <p className="mt-4 text-gray-400">Loading inventory...</p>
-          </div>
-        ) : filteredInventory.length ? (
-          <div className="grid gap-6 md:grid-cols-2 lg:grid-cols-3">
-            {filteredInventory.map((item: InventoryItem) => (
-              <Card key={item.id} className="bg-gray-800 border-gray-700">
-                <CardHeader>
-                  <div className="flex items-center justify-between">
-                    <CardTitle className="text-lg flex items-center gap-2">
-                      <span>
-                        {item.itemType === "equipment" && item.metadata
-                          ? getEquipmentSlotIcon((item.metadata as EquipmentMetadata).slot)
-                          : getCategoryIcon(item.itemType)
-                        }
-                      </span>
-                      {item.name}
-                    </CardTitle>
-                    <Badge className={getRarityColor(item.rarity)}>
-                      {item.rarity}
-                    </Badge>
-                  </div>
-                  <CardDescription>{item.description}</CardDescription>
-                </CardHeader>
-                <CardContent>
-                  <div className="space-y-3">
-                    {/* Equipment Stats */}
-                    {item.itemType === "equipment" && item.metadata && typeof item.metadata === 'object' && 'statBoosts' in item.metadata && (
-                      <div>
-                        <h4 className="font-semibold text-sm mb-2">Stat Boosts:</h4>
-                        <div className="grid grid-cols-2 gap-2 text-sm">
-                          {Object.entries((item.metadata as EquipmentMetadata).statBoosts).map(([stat, boost]) => (
-                            <div key={stat} className="flex justify-between">
-                              <span className="capitalize">{stat}:</span>
-                              <span className="text-green-400">+{boost as number}</span>
-                            </div>
-                          ))}
-                        </div>
-                      </div>
-                    )}
-                    
-                    {/* Trophy Achievement */}
-                    {item.itemType === "trophy" && item.metadata && typeof item.metadata === 'object' && 'achievement' in item.metadata && (
-                      <div className="p-3 bg-gray-700 rounded-lg">
-                        <div className="text-sm font-semibold">Achievement:</div>
-                        <div className="text-sm text-gray-300">{(item.metadata as TrophyMetadata).achievement}</div>
-                      </div>
-                    )}
-
-                    {/* Tournament Entry Info */}
-                    {item.itemType === "tournament_entry" && item.metadata && typeof item.metadata === 'object' && 'tournamentType' in item.metadata && (
-                      <div className="space-y-2">
-                        {(item.metadata as TournamentEntryMetadata).tournamentType && (
-                          <div className="text-sm">
-                            <span className="text-gray-400">Type:</span>
-                            <span className="ml-2 capitalize">{(item.metadata as TournamentEntryMetadata).tournamentType}</span>
-                          </div>
-                        )}
-                        {(item.metadata as TournamentEntryMetadata).entryFee && (
-                          <div className="text-sm">
-                            <span className="text-gray-400">Entry Fee:</span>
-                            <span className="ml-2 text-yellow-400">{(item.metadata as TournamentEntryMetadata).entryFee} credits</span>
-=======
               <Card className="bg-gray-800 border-gray-700">
                 <CardHeader className="pb-3">
                   <CardTitle className="text-lg flex items-center gap-2">
@@ -414,7 +253,6 @@
                                 <span className="ml-2 text-yellow-400">{item.metadata.entryFee} credits</span>
                               </div>
                             )}
->>>>>>> 544a2cca
                           </div>
                         )}
                         
