import { useState } from "react";
import { useQuery, useMutation } from "@tanstack/react-query";
import { useLocation } from "wouter";
import { Card, CardContent, CardHeader, CardTitle } from "@/components/ui/card";
import { Tabs, TabsContent, TabsList, TabsTrigger } from "@/components/ui/tabs";
import { Badge } from "@/components/ui/badge";
import { Button } from "@/components/ui/button";
import { Dialog, DialogContent, DialogHeader, DialogTitle } from "@/components/ui/dialog";
import LeagueStandings from "@/components/LeagueStandings";
import LeagueSchedule from "@/components/LeagueSchedule";
<<<<<<< HEAD
import { apiRequest, queryClient } from "@/lib/queryClient";
import { useToast } from "@/hooks/use-toast";
import { Trophy, Medal, Gamepad2, Calendar, Users, Clock } from "lucide-react";
import { Team, Match, Tournament as SharedTournament } from "shared/schema";

// Define interfaces for specific data structures
interface CurrentCycleData {
  season: number | string;
  description?: string;
  details?: string;
  currentDay: number;
  phase: "Regular Season" | "Playoffs" | "Off-Season" | string;
  daysUntilPlayoffs?: number;
  daysUntilNewSeason?: number;
}

interface LiveMatch extends Match {
  homeTeamName?: string;
  awayTeamName?: string;
}

interface TournamentData extends SharedTournament {
  currentTeams?: number;
}

interface ChallengeResponse {
  matchId: string;
=======
import TournamentCenter from "@/components/TournamentCenter";

import { apiRequest } from "@/lib/queryClient";
import { useToast } from "@/hooks/use-toast";
import { Trophy, Medal, Gamepad2, Calendar, Users, Clock, X, Target, Zap, HelpCircle } from "lucide-react";
import { HelpIcon } from "@/components/help";
import { Tooltip, TooltipContent, TooltipProvider, TooltipTrigger } from "@/components/ui/tooltip";
import { Progress } from "@/components/ui/progress";
import { Separator } from "@/components/ui/separator";

// Type interfaces for API responses
interface Team {
  id: string;
  name: string;
  division: number;
  wins: number;
  losses: number;
  draws: number;
  points: number;
  teamPower: number;
  teamCamaraderie: number;
  credits: number;
}

interface SeasonalCycle {
  season: string;
  currentDay: number;
  phase: string;
  description: string;
  details: string;
  daysUntilPlayoffs: number;
  daysUntilNewSeason: number;
}

interface ExhibitionStats {
  gamesPlayedToday: number;
  exhibitionEntriesUsedToday: number;
}

interface TournamentStats {
  gamesPlayedToday: number;
  tournamentEntriesUsedToday: number;
}

interface ExhibitionMatch {
  id: string;
  type: string;
  status: string;
  result?: string;
  score?: string;
  opponentTeam?: { name: string };
  playedDate?: string;
  replayCode?: string;
}

function TournamentsTab() {
  const { toast } = useToast();
  const [showOpponentSelect, setShowOpponentSelect] = useState(false);

  const { data: rawTournamentStats } = useQuery({
    queryKey: ["/api/daily-tournaments/stats"],
  });
  const tournamentStats = (rawTournamentStats || {}) as TournamentStats;

  const { data: rawLiveMatches } = useQuery({
    queryKey: ["/api/matches/live"],
    refetchInterval: 5000,
  });
  const liveMatches = (rawLiveMatches || []) as ExhibitionMatch[];

  const { data: rawAvailableOpponents } = useQuery({
    queryKey: ["/api/daily-tournaments/available-opponents"],
    enabled: showOpponentSelect,
  });
  const availableOpponents = (rawAvailableOpponents || []) as Team[];

  const { data: rawRecentGames } = useQuery({
    queryKey: ["/api/daily-tournaments/recent"],
  });
  const recentGames = (rawRecentGames || []) as ExhibitionMatch[];

  // Calculate remaining games - Tournament system: 1 free + 1 with entry item
  const gamesPlayedToday = (tournamentStats as TournamentStats)?.gamesPlayedToday || 0;
  const freeGamesRemaining = Math.max(0, 1 - gamesPlayedToday);
  const tournamentEntriesUsed = (tournamentStats as TournamentStats)?.tournamentEntriesUsedToday || 0;
  const entryGamesRemaining = Math.max(0, 1 - tournamentEntriesUsed);
  const totalGamesRemaining = freeGamesRemaining + entryGamesRemaining;

  // Check if there's a live tournament match
  const hasLiveTournament = liveMatches?.some((match: any) => match.type === 'tournament');

  const instantTournamentMutation = useMutation({
    mutationFn: async () => {
      const result = await apiRequest("/api/daily-tournaments/instant-match", "POST");
      return result;
    },
    onSuccess: (data) => {
      if (data.matchId) {
        const homeAway = data.isHome ? "home" : "away";
        toast({
          title: "Instant Tournament Started!",
          description: `Starting ${homeAway} match against ${data.opponentName}`,
        });
        window.location.href = `/match/${data.matchId}`;
      } else {
        toast({
          title: "Match Creation Failed",
          description: "No match ID received from server",
          variant: "destructive",
        });
      }
    },
    onError: (error: Error) => {
      toast({
        title: "Tournament Failed",
        description: error.message,
        variant: "destructive",
      });
    },
  });

  const selectOpponentMutation = useMutation({
    mutationFn: async (opponentId: string) => {
      return await apiRequest("/api/daily-tournaments/challenge-opponent", "POST", { opponentId });
    },
    onSuccess: (data) => {
      if (data.matchId) {
        const homeAway = data.isHome ? "home" : "away";
        toast({
          title: "Tournament Match Started!",
          description: `Starting ${homeAway} match against ${data.opponentName}`,
        });
        setShowOpponentSelect(false);
        window.location.href = `/match/${data.matchId}`;
      }
    },
    onError: (error: Error) => {
      toast({
        title: "Challenge Failed",
        description: error.message,
        variant: "destructive",
      });
    },
  });

  const handleInstantTournament = () => {
    if (hasLiveTournament) {
      toast({
        title: "Tournament Already Running",
        description: "You can only have one live tournament match at a time.",
        variant: "destructive",
      });
      return;
    }

    if (totalGamesRemaining <= 0) {
      toast({
        title: "Daily Limit Reached",
        description: "You've used all your tournament games for today.",
        variant: "destructive",
      });
      return;
    }
    
    instantTournamentMutation.mutate();
  };

  const handleChooseOpponent = () => {
    if (hasLiveTournament) {
      toast({
        title: "Tournament Already Running",
        description: "You can only have one live tournament match at a time.",
        variant: "destructive",
      });
      return;
    }

    if (totalGamesRemaining <= 0) {
      toast({
        title: "Daily Limit Reached",
        description: "You've used all your tournament games for today.",
        variant: "destructive",
      });
      return;
    }

    setShowOpponentSelect(true);
  };

  const getResultColor = (result: string) => {
    switch (result) {
      case "win": return "text-green-400";
      case "loss": return "text-red-400";
      case "draw": return "text-yellow-400";
      default: return "text-gray-400";
    }
  };

  const getResultIcon = (result: string) => {
    switch (result) {
      case "win": return "🏆";
      case "loss": return "❌";
      case "draw": return "🤝";
      default: return "⚪";
    }
  };

  return (
    <div className="space-y-6">
      {hasLiveTournament && (
        <Card className="bg-yellow-900 border-yellow-700">
          <CardContent className="p-4">
            <div className="flex items-center gap-3">
              <div className="animate-pulse">
                <Trophy className="h-5 w-5 text-yellow-400" />
              </div>
              <div>
                <p className="font-semibold text-yellow-200">Live Tournament Match Running</p>
                <p className="text-sm text-yellow-300">Only one tournament match allowed at a time</p>
              </div>
            </div>
          </CardContent>
        </Card>
      )}

      <div className="grid gap-6 lg:grid-cols-2">
        {/* Daily Tournament Games */}
        <Card className="bg-gray-800 border-gray-700">
          <CardHeader>
            <CardTitle className="flex items-center gap-2">
              <Trophy className="h-5 w-5 text-yellow-400" />
              Daily Tournament Games
            </CardTitle>
            <p className="text-sm text-gray-400">
              Track your remaining tournament opportunities
            </p>
          </CardHeader>
          <CardContent className="space-y-4">
            <div className="space-y-3 p-4 bg-gray-700 rounded-lg">
              <div className="flex justify-between text-sm">
                <span className="text-gray-300">Free Games Remaining Today:</span>
                <span className="font-semibold text-green-400">{freeGamesRemaining}</span>
              </div>
              <div className="flex justify-between text-sm">
                <span className="text-gray-300">Entry Items Available:</span>
                <span className="font-semibold text-purple-400">{entryGamesRemaining}</span>
              </div>
              <div className="flex justify-between text-sm border-t border-gray-600 pt-3">
                <span className="text-gray-300">Total Games Remaining Today:</span>
                <span className="font-semibold text-yellow-400">{totalGamesRemaining}</span>
              </div>
            </div>

            <Separator className="bg-gray-700" />

            <div className="space-y-2">
              <h4 className="font-semibold text-sm">Tournament Benefits & Rewards:</h4>
              <ul className="text-sm text-gray-400 space-y-1">
                <li>• <span className="text-yellow-300">Competitive Environment:</span> Face skilled opponents in high-stakes matches</li>
                <li>• <span className="text-green-300">Premium Credits:</span> Earn significantly more credits than exhibitions (750₡ win, 300₡ tie, 150₡ loss)</li>
                <li>• <span className="text-purple-300">Tournament Ranking:</span> Build your tournament record and climb competitive leaderboards</li>
                <li>• <span className="text-orange-300">Contribute to Ad Rewards:</span> Watching the halftime ad counts towards your daily and milestone ad rewards</li>
                <li>• <span className="text-cyan-300">Meaningful Stakes:</span> Player stamina and development affected - choose your strategy wisely</li>
              </ul>
              
              <div className="mt-3 p-2 bg-yellow-900/30 rounded border border-yellow-700">
                <div className="text-xs font-semibold text-yellow-300">Daily Limits:</div>
                <div className="text-xs text-yellow-200">
                  • 1 FREE tournament game per day<br/>
                  • 1 additional game with Tournament Entry item<br/>
                  • Purchase entries in Market &gt; Store &gt; Entries tab
                </div>
              </div>
            </div>
          </CardContent>
        </Card>

        {/* Tournament Options */}
        <Card className="bg-gray-800 border-gray-700">
          <CardHeader>
            <CardTitle className="flex items-center gap-2">
              <Medal className="h-5 w-5 text-yellow-400" />
              Tournament Options
            </CardTitle>
            <p className="text-sm text-gray-400">
              Choose your tournament match type
            </p>
          </CardHeader>
          <CardContent className="space-y-4">
            <TooltipProvider>
              <div className="space-y-4">
                {/* Option 1: Instant Tournament */}
                <div className="p-4 bg-gray-700 rounded-lg">
                  <h3 className="font-semibold text-lg mb-2 flex items-center gap-2">
                    <Zap className="h-5 w-5 text-yellow-400" />
                    1) Instant Tournament
                    <Tooltip>
                      <TooltipTrigger>
                        <HelpCircle className="h-4 w-4 text-gray-400 hover:text-yellow-400" />
                      </TooltipTrigger>
                      <TooltipContent className="max-w-xs">
                        <p>Quick competitive matchmaking. System finds the best available opponent based on division and tournament ranking. Perfect for immediate competitive play.</p>
                      </TooltipContent>
                    </Tooltip>
                  </h3>
                  <p className="text-gray-400 text-sm mb-4">
                    Start an immediate tournament match against other competitive teams in your division. Games have meaningful consequences!
                  </p>
                <Button 
                  className="w-full bg-yellow-600 hover:bg-yellow-700" 
                  variant="default"
                  onClick={handleInstantTournament}
                  disabled={
                    instantTournamentMutation.isPending ||
                    hasLiveTournament ||
                    totalGamesRemaining <= 0
                  }
                >
                  {instantTournamentMutation.isPending ? "Finding Opponent..." : "Start Instant Tournament"}
                </Button>
              </div>

              {/* Option 2: Tournament Challenge */}
              <div className="p-4 bg-gray-700 rounded-lg">
                <h3 className="font-semibold text-lg mb-2 flex items-center gap-2">
                  <Medal className="h-5 w-5 text-yellow-400" />
                  2) Tournament Challenge
                  <Tooltip>
                    <TooltipTrigger>
                      <HelpCircle className="h-4 w-4 text-gray-400 hover:text-yellow-400" />
                    </TooltipTrigger>
                    <TooltipContent className="max-w-xs">
                      <p>Strategic opponent selection. Browse available teams, compare tournament records, and choose your competitive matchup. Perfect for targeted challenges.</p>
                    </TooltipContent>
                  </Tooltip>
                </h3>
                <p className="text-gray-400 text-sm mb-4">
                  Browse and select from available tournament opponents in your division for a strategic competitive match.
                </p>
                <Button 
                  className="w-full" 
                  variant="outline"
                  onClick={handleChooseOpponent}
                  disabled={
                    hasLiveTournament ||
                    totalGamesRemaining <= 0
                  }
                >
                  Choose Opponent
                </Button>
              </div>

              {(hasLiveTournament || totalGamesRemaining <= 0) && (
                <div className="text-sm text-gray-500 p-3 bg-gray-700 rounded">
                  {hasLiveTournament ? 
                    "Complete your current tournament match before starting another." :
                    "You've reached your daily tournament limit. Reset at 3AM Eastern."
                  }
                </div>
              )}
            </div>
            </TooltipProvider>
          </CardContent>
        </Card>
      </div>

      {/* Recent Tournament Games */}
      <Card className="bg-gray-800 border-gray-700">
        <CardHeader>
          <CardTitle className="flex items-center gap-2">
            <Trophy className="h-4 w-4 text-gray-400" />
            Recent Tournament Games
          </CardTitle>
          <p className="text-sm text-gray-400">
            Your recent competitive tournament results
          </p>
        </CardHeader>
        <CardContent>
          {recentGames?.length ? (
            <div className="space-y-3">
              {recentGames.map((game: any) => (
                <div key={game.id} className="flex items-center justify-between p-3 bg-gray-700 rounded-lg">
                  <div className="flex items-center gap-3">
                    <span className="text-2xl">{getResultIcon(game.result)}</span>
                    <div>
                      <div className="font-semibold">
                        vs {game.opponentTeam?.name}
                      </div>
                      <div className="text-sm text-gray-400">
                        {new Date(game.playedDate).toLocaleDateString()}
                      </div>
                    </div>
                  </div>
                  
                  <div className="text-right">
                    <div className={`font-bold ${getResultColor(game.result)}`}>
                      {game.score || (game.result === 'pending' ? 'In Progress' : 'Not Started')}
                    </div>
                    <div className="text-sm text-gray-400">
                      {game.result === 'win' ? 'Victory' : 
                       game.result === 'loss' ? 'Defeat' : 
                       game.result === 'draw' ? 'Draw' : 
                       'Live Match'}
                    </div>
                  </div>
                  
                  {game.replayCode && (
                    <Button 
                      variant="ghost" 
                      size="sm"
                      onClick={() => window.location.href = `/replay/${game.replayCode}`}
                    >
                      Replay
                    </Button>
                  )}
                </div>
              ))}
            </div>
          ) : (
            <div className="text-center py-8">
              <Trophy className="h-12 w-12 text-gray-400 mx-auto mb-4" />
              <p className="text-gray-400">No recent tournament games</p>
              <p className="text-sm text-gray-500">Start your first tournament match to build your competitive record!</p>
            </div>
          )}
        </CardContent>
      </Card>

      {/* Opponent Selection Dialog */}
      <Dialog open={showOpponentSelect} onOpenChange={setShowOpponentSelect}>
        <DialogContent className="max-w-4xl bg-gray-800 border-gray-700">
          <DialogHeader>
            <DialogTitle className="text-white">Choose Tournament Opponent</DialogTitle>
          </DialogHeader>
          <div className="grid gap-4 max-h-96 overflow-y-auto">
            {availableOpponents?.map((opponent) => (
              <Card key={opponent.id} className="bg-gray-700 border-gray-600 hover:bg-gray-600 transition-colors cursor-pointer"
                    onClick={() => selectOpponentMutation.mutate(opponent.id)}>
                <CardContent className="p-4">
                  <div className="flex justify-between items-center">
                    <div>
                      <h3 className="font-bold text-white">{opponent.name}</h3>
                      <p className="text-sm text-gray-400">Division {opponent.division}</p>
                    </div>
                    <div className="text-right">
                      <div className="text-lg font-bold text-yellow-400">Power: {opponent.teamPower}</div>
                      <div className="text-sm text-gray-400">
                        {opponent.wins}W - {opponent.losses}L - {opponent.draws}D
                      </div>
                    </div>
                  </div>
                </CardContent>
              </Card>
            ))}
          </div>
        </DialogContent>
      </Dialog>
    </div>
  );
}

function ExhibitionsTab() {
  const { toast } = useToast();
  const [showOpponentSelect, setShowOpponentSelect] = useState(false);

  const { data: rawExhibitionStats } = useQuery({
    queryKey: ["/api/exhibitions/stats"],
  });
  const exhibitionStats = (rawExhibitionStats || {}) as ExhibitionStats;

  const { data: rawLiveMatches } = useQuery({
    queryKey: ["/api/matches/live"],
    refetchInterval: 5000,
  });
  const liveMatches = (rawLiveMatches || []) as ExhibitionMatch[];

  const { data: rawAvailableOpponents } = useQuery({
    queryKey: ["/api/exhibitions/available-opponents"],
    enabled: showOpponentSelect,
  });
  const availableOpponents = (rawAvailableOpponents || []) as Team[];

  const { data: rawRecentGames } = useQuery({
    queryKey: ["/api/exhibitions/recent"],
  });
  const recentGames = (rawRecentGames || []) as ExhibitionMatch[];

  // Calculate remaining games
  const gamesPlayedToday = exhibitionStats?.gamesPlayedToday || 0;
  const freeGamesRemaining = Math.max(0, 3 - gamesPlayedToday);
  const exhibitionEntriesUsed = exhibitionStats?.exhibitionEntriesUsedToday || 0;
  const entryGamesRemaining = Math.max(0, 3 - exhibitionEntriesUsed);
  const totalGamesRemaining = freeGamesRemaining + entryGamesRemaining;

  // Check if there's a live exhibition match
  const hasLiveExhibition = liveMatches?.some((match: any) => match.type === 'exhibition');

  const instantExhibitionMutation = useMutation({
    mutationFn: async () => {
      const result = await apiRequest("/api/exhibitions/instant-match", "POST");
      return result;
    },
    onSuccess: (data) => {
      if (data.matchId) {
        const homeAway = data.isHome ? "home" : "away";
        toast({
          title: "Instant Exhibition Started!",
          description: `Starting ${homeAway} match against ${data.opponentName}`,
        });
        window.location.href = `/match/${data.matchId}`;
      } else {
        toast({
          title: "Match Creation Failed",
          description: "No match ID received from server",
          variant: "destructive",
        });
      }
    },
    onError: (error: Error) => {
      toast({
        title: "Match Failed",
        description: error.message,
        variant: "destructive",
      });
    },
  });

  const selectOpponentMutation = useMutation({
    mutationFn: async (opponentId: string) => {
      return await apiRequest("/api/exhibitions/challenge-opponent", "POST", { opponentId });
    },
    onSuccess: (data) => {
      if (data.matchId) {
        const homeAway = data.isHome ? "home" : "away";
        toast({
          title: "Exhibition Match Started!",
          description: `Starting ${homeAway} match against ${data.opponentName}`,
        });
        setShowOpponentSelect(false);
        window.location.href = `/match/${data.matchId}`;
      }
    },
    onError: (error: Error) => {
      toast({
        title: "Challenge Failed",
        description: error.message,
        variant: "destructive",
      });
    },
  });

  const handleInstantExhibition = () => {
    if (hasLiveExhibition) {
      toast({
        title: "Exhibition Already Running",
        description: "You can only have one live exhibition match at a time.",
        variant: "destructive",
      });
      return;
    }

    if (totalGamesRemaining <= 0) {
      toast({
        title: "Daily Limit Reached",
        description: "You've used all your exhibition games for today.",
        variant: "destructive",
      });
      return;
    }
    
    instantExhibitionMutation.mutate();
  };

  const handleChooseOpponent = () => {
    if (hasLiveExhibition) {
      toast({
        title: "Exhibition Already Running",
        description: "You can only have one live exhibition match at a time.",
        variant: "destructive",
      });
      return;
    }

    if (totalGamesRemaining <= 0) {
      toast({
        title: "Daily Limit Reached",
        description: "You've used all your exhibition games for today.",
        variant: "destructive",
      });
      return;
    }

    setShowOpponentSelect(true);
  };

  const getResultColor = (result: string) => {
    switch (result) {
      case "win": return "text-green-400";
      case "loss": return "text-red-400";
      case "draw": return "text-yellow-400";
      default: return "text-gray-400";
    }
  };

  const getResultIcon = (result: string) => {
    switch (result) {
      case "win": return "🏆";
      case "loss": return "❌";
      case "draw": return "🤝";
      default: return "⚪";
    }
  };

  return (
    <div className="space-y-6">
      {hasLiveExhibition && (
        <Card className="bg-orange-900 border-orange-700">
          <CardContent className="p-4">
            <div className="flex items-center gap-3">
              <div className="animate-pulse">
                <Zap className="h-5 w-5 text-orange-400" />
              </div>
              <div>
                <p className="font-semibold text-orange-200">Live Exhibition Match Running</p>
                <p className="text-sm text-orange-300">Only one exhibition match allowed at a time</p>
              </div>
            </div>
          </CardContent>
        </Card>
      )}

      <div className="grid gap-6 lg:grid-cols-2">
        {/* Daily Games Remaining */}
        <Card className="bg-gray-800 border-gray-700">
          <CardHeader>
            <CardTitle className="flex items-center gap-2">
              <Gamepad2 className="h-5 w-5 text-blue-400" />
              Daily Exhibition Games
            </CardTitle>
            <p className="text-sm text-gray-400">
              Track your remaining exhibition opportunities
            </p>
          </CardHeader>
          <CardContent className="space-y-4">
            <div className="space-y-3 p-4 bg-gray-700 rounded-lg">
              <div className="flex justify-between text-sm">
                <span className="text-gray-300">Free Games Remaining Today:</span>
                <span className="font-semibold text-green-400">{freeGamesRemaining}</span>
              </div>
              <div className="flex justify-between text-sm">
                <span className="text-gray-300">Entry Items Available:</span>
                <span className="font-semibold text-purple-400">{entryGamesRemaining}</span>
              </div>
              <div className="flex justify-between text-sm border-t border-gray-600 pt-3">
                <span className="text-gray-300">Total Games Remaining Today:</span>
                <span className="font-semibold text-blue-400">{totalGamesRemaining}</span>
              </div>
            </div>

            <Separator className="bg-gray-700" />

            <div className="space-y-2">
              <h4 className="font-semibold text-sm">Exhibition Benefits & Rewards:</h4>
              <ul className="text-sm text-gray-400 space-y-1">
                <li>• <span className="text-blue-300">Test Tactics & Lineups:</span> Safely experiment with new strategies before important matches</li>
                <li>• <span className="text-green-300">Earn Credits:</span> Gain a small but consistent amount of Credits for playing</li>
                <li>• <span className="text-purple-300">Build Team Camaraderie:</span> Winning exhibition games provides a small boost to team morale</li>
                <li>• <span className="text-orange-300">Contribute to Ad Rewards:</span> Watching the halftime ad counts towards your daily and milestone ad rewards</li>
                <li>• <span className="text-cyan-300">Risk-Free:</span> No impact on player stamina, injury status, or league standings (minimal player development only)</li>
              </ul>
              
              <div className="mt-3 p-2 bg-blue-900/30 rounded border border-blue-700">
                <div className="text-xs font-semibold text-blue-300">Daily Limits:</div>
                <div className="text-xs text-blue-200">
                  • 3 FREE exhibition games per day<br/>
                  • 3 additional games with Exhibition Entry items<br/>
                  • Purchase entries in Market &gt; Store &gt; Entries tab
                </div>
              </div>
            </div>
          </CardContent>
        </Card>

        {/* Exhibition Options */}
        <Card className="bg-gray-800 border-gray-700">
          <CardHeader>
            <CardTitle className="flex items-center gap-2">
              <Target className="h-5 w-5 text-purple-400" />
              Exhibition Options
            </CardTitle>
            <p className="text-sm text-gray-400">
              Choose your exhibition match type
            </p>
          </CardHeader>
          <CardContent className="space-y-4">
            <TooltipProvider>
              <div className="space-y-4">
                {/* Option 1: Instant Exhibition */}
                <div className="p-4 bg-gray-700 rounded-lg">
                  <h3 className="font-semibold text-lg mb-2 flex items-center gap-2">
                    <Zap className="h-5 w-5 text-blue-400" />
                    1) Instant Exhibition
                    <Tooltip>
                      <TooltipTrigger>
                        <HelpCircle className="h-4 w-4 text-gray-400 hover:text-blue-400" />
                      </TooltipTrigger>
                      <TooltipContent className="max-w-xs">
                        <p>Quick automatic matchmaking. System finds the best available opponent based on division and power rating. Perfect for immediate play without browsing.</p>
                      </TooltipContent>
                    </Tooltip>
                  </h3>
                  <p className="text-gray-400 text-sm mb-4">
                    Start an immediate exhibition match against other teams in your division, near your power level, or AI. Games begin instantly!
                  </p>
                <Button 
                  className="w-full" 
                  variant="default"
                  onClick={handleInstantExhibition}
                  disabled={
                    instantExhibitionMutation.isPending ||
                    hasLiveExhibition ||
                    totalGamesRemaining <= 0
                  }
                >
                  {instantExhibitionMutation.isPending ? "Finding Opponent..." : "Start Instant Exhibition"}
                </Button>
              </div>

              {/* Option 2: Exhibition Match */}
              <div className="p-4 bg-gray-700 rounded-lg">
                <h3 className="font-semibold text-lg mb-2 flex items-center gap-2">
                  <Users className="h-5 w-5 text-purple-400" />
                  2) Exhibition Match
                  <Tooltip>
                    <TooltipTrigger>
                      <HelpCircle className="h-4 w-4 text-gray-400 hover:text-purple-400" />
                    </TooltipTrigger>
                    <TooltipContent className="max-w-xs">
                      <p>Manual opponent selection. Browse available teams, compare power ratings, and strategically choose your matchup. Perfect for testing specific tactics.</p>
                    </TooltipContent>
                  </Tooltip>
                </h3>
                <p className="text-gray-400 text-sm mb-4">
                  Browse and select from available opponents in your division for a strategic exhibition match.
                </p>
                <Button 
                  className="w-full" 
                  variant="outline"
                  onClick={handleChooseOpponent}
                  disabled={
                    hasLiveExhibition ||
                    totalGamesRemaining <= 0
                  }
                >
                  Choose Opponent
                </Button>
              </div>

              {(hasLiveExhibition || totalGamesRemaining <= 0) && (
                <div className="text-sm text-gray-500 p-3 bg-gray-700 rounded">
                  {hasLiveExhibition ? 
                    "Complete your current exhibition match before starting another." :
                    "You've reached your daily exhibition limit. Reset at 3AM Eastern."
                  }
                </div>
              )}
            </div>
            </TooltipProvider>
          </CardContent>
        </Card>
      </div>

      {/* Recent Exhibition Games */}
      <Card className="bg-gray-800 border-gray-700">
        <CardHeader>
          <CardTitle className="flex items-center gap-2">
            <i className="fas fa-history text-gray-400"></i>
            Recent Exhibition Games
          </CardTitle>
          <p className="text-sm text-gray-400">
            Your recent exhibition match results
          </p>
        </CardHeader>
        <CardContent>
          {recentGames?.length ? (
            <div className="space-y-3">
              {recentGames.map((game: any) => (
                <div key={game.id} className="flex items-center justify-between p-3 bg-gray-700 rounded-lg">
                  <div className="flex items-center gap-3">
                    <span className="text-2xl">{getResultIcon(game.result)}</span>
                    <div>
                      <div className="font-semibold">
                        vs {game.opponentTeam?.name}
                      </div>
                      <div className="text-sm text-gray-400">
                        {new Date(game.playedDate).toLocaleDateString()}
                      </div>
                    </div>
                  </div>
                  
                  <div className="text-right">
                    <div className={`font-bold ${getResultColor(game.result)}`}>
                      {game.score || (game.result === 'pending' ? 'In Progress' : 'Not Started')}
                    </div>
                    <div className="text-sm text-gray-400">
                      {game.result === 'win' ? 'Victory' : 
                       game.result === 'loss' ? 'Defeat' : 
                       game.result === 'draw' ? 'Draw' : 
                       'Live Match'}
                    </div>
                  </div>
                  
                  {game.replayCode && (
                    <Button 
                      variant="outline" 
                      size="sm"
                      onClick={() => window.location.href = `/match/${game.id}`}
                    >
                      <i className="fas fa-play mr-1"></i>
                      View
                    </Button>
                  )}
                </div>
              ))}
            </div>
          ) : (
            <div className="text-center py-8 text-gray-400">
              <Gamepad2 className="h-12 w-12 mx-auto mb-4" />
              <p>No exhibition games played yet</p>
              <p className="text-sm">Start your first exhibition match above!</p>
            </div>
          )}
        </CardContent>
      </Card>

      {/* Opponent Selection Dialog */}
      <Dialog open={showOpponentSelect} onOpenChange={setShowOpponentSelect}>
        <DialogContent className="bg-gray-800 border-gray-700 max-w-4xl max-h-[80vh] overflow-y-auto">
          <DialogHeader>
            <DialogTitle>Choose Exhibition Opponent</DialogTitle>
          </DialogHeader>
          <div className="space-y-4">
            {availableOpponents?.length > 0 ? (
              <div className="grid grid-cols-1 md:grid-cols-2 lg:grid-cols-3 gap-4">
                {availableOpponents.map((opponent: any) => (
                  <Card key={opponent.id} className="bg-gray-700 border-gray-600">
                    <CardContent className="p-4 space-y-3">
                      <div className="text-center">
                        <h3 className="font-semibold text-white">{opponent.name}</h3>
                        <Badge variant="outline" className="mt-1">
                          Division {opponent.division}
                        </Badge>
                      </div>
                      <div className="grid grid-cols-2 gap-2 text-sm">
                        <div className="text-gray-400">Team Power:</div>
                        <div className="text-white">{opponent.teamPower || 0}</div>
                        <div className="text-gray-400">Rewards:</div>
                        <div className="text-yellow-400">{opponent.rewards?.credits || 0}₡</div>
                      </div>
                      <Button
                        className="w-full"
                        size="sm"
                        onClick={() => selectOpponentMutation.mutate(opponent.id)}
                        disabled={selectOpponentMutation.isPending}
                      >
                        {selectOpponentMutation.isPending ? "Starting..." : "Start Match"}
                      </Button>
                    </CardContent>
                  </Card>
                ))}
              </div>
            ) : (
              <div className="text-center py-8 text-gray-400">
                <Users className="h-12 w-12 mx-auto mb-4" />
                <p>No opponents available right now</p>
              </div>
            )}
          </div>
        </DialogContent>
      </Dialog>
    </div>
  );
>>>>>>> 544a2cca
}

export default function Competition() {
  const [browsingTeams, setBrowsingTeams] = useState(false);
  const [divisionTeams, setDivisionTeams] = useState<Team[]>([]);
  const [, setLocation] = useLocation();
  const { toast } = useToast();
  
<<<<<<< HEAD
  const { data: team, isLoading: teamLoading } = useQuery<Team, Error>({
=======
  const { data: team } = useQuery<Team>({
>>>>>>> 544a2cca
    queryKey: ["/api/teams/my"],
    queryFn: () => apiRequest("/api/teams/my"),
  });

<<<<<<< HEAD
  const { data: liveMatches, isLoading: liveMatchesLoading } = useQuery<LiveMatch[], Error>({
=======
  const { data: liveMatches } = useQuery<any[]>({
>>>>>>> 544a2cca
    queryKey: ["/api/matches/live"],
    queryFn: () => apiRequest("/api/matches/live"),
  });

<<<<<<< HEAD
  const { data: teamMatches, isLoading: teamMatchesLoading } = useQuery<Match[], Error>({
    queryKey: ["/api/team-matches", team?.id],
    queryFn: () => apiRequest(`/api/team-matches?teamId=${team!.id}`),
    enabled: !!team?.id,
  });

  const { data: tournaments, isLoading: tournamentsLoading } = useQuery<TournamentData[], Error>({
=======
  const { data: teamMatches } = useQuery<any[]>({
    queryKey: ["/api/team-matches", team?.id],
    enabled: !!team?.id,
  });

  const { data: tournaments } = useQuery<any[]>({
>>>>>>> 544a2cca
    queryKey: ["/api/tournaments"],
    queryFn: () => apiRequest("/api/tournaments"),
  });

<<<<<<< HEAD
  const { data: currentCycle, isLoading: currentCycleLoading } = useQuery<CurrentCycleData, Error>({
=======
  const { data: rawCurrentCycle } = useQuery<SeasonalCycle>({
>>>>>>> 544a2cca
    queryKey: ["/api/season/current-cycle"],
    queryFn: () => apiRequest("/api/season/current-cycle"),
  });

<<<<<<< HEAD
  const browseMutation = useMutation<Team[], Error, void>({
=======
  // Type assertion to fix property access issues
  const currentCycle = (rawCurrentCycle || {}) as SeasonalCycle;

  const browseMutation = useMutation({
>>>>>>> 544a2cca
    mutationFn: async () => {
      if (!team?.division) {
        toast({ title: "Error", description: "Team division not loaded yet.", variant: "destructive" });
        throw new Error("Team division not loaded yet.");
      }
      return await apiRequest(`/api/teams/division/${team.division}`, "GET");
    },
    onSuccess: (data) => {
      setDivisionTeams(data);
      setBrowsingTeams(true);
    },
    onError: (error: Error) => {
      toast({ title: "Error browsing teams", description: error.message, variant: "destructive" });
    }
  });

  const challengeMutation = useMutation<ChallengeResponse, Error, string>({
    mutationFn: async (opponentId: string) => {
      return await apiRequest("/api/exhibitions/challenge-opponent", "POST", {
        opponentId,
      });
    },
    onSuccess: (data) => {
      toast({
        title: "Exhibition Started!",
        description: "Your exhibition match is now live. Redirecting to match viewer...",
      });
      setBrowsingTeams(false);
      queryClient.invalidateQueries({ queryKey: ["/api/team-matches", team?.id] });
      
      setTimeout(() => {
        setLocation(`/match/${data.matchId}`);
      }, 1500);
    },
    onError: (error: Error) => {
      toast({
        title: "Failed to Start Match",
        description: error.message || "Failed to start exhibition match. Please try again.",
        variant: "destructive",
      });
    },
  });

  const isLoading = teamLoading || liveMatchesLoading || teamMatchesLoading || tournamentsLoading || currentCycleLoading;

  return (
    <div className="min-h-screen bg-gray-900 text-white">
      
      <div className="container mx-auto px-4 py-8">
        <div className="mb-8">
          <h1 className="text-4xl font-bold mb-4 text-center">Competition Hub</h1>
          <p className="text-gray-400 text-center max-w-2xl mx-auto">
            Compete in leagues, tournaments, and exhibition matches. Track your progress and climb the rankings across all divisions.
          </p>
        </div>

<<<<<<< HEAD
        {isLoading && !currentCycle ? (
           <Card className="bg-gray-800 border-gray-700 mb-6"><CardContent className="p-4 text-center">Loading season status...</CardContent></Card>
        ) : currentCycle && (
          <Card className="bg-gray-800 border-gray-700 mb-6">
            <CardHeader>
              <CardTitle className="flex items-center gap-2">
                <Calendar className="h-5 w-5 text-blue-400" />
                Current Season Status
              </CardTitle>
            </CardHeader>
            <CardContent className="space-y-2">
              <div className="grid grid-cols-2 md:grid-cols-4 gap-4 text-sm">
                <div>
                  <span className="text-gray-400">Season:</span>
                  <div className="font-semibold">{currentCycle?.season ?? "N/A"}</div>
                  <div className="text-xs text-gray-500">{currentCycle?.description ?? ""}</div>
                  <div className="text-xs text-gray-500">{currentCycle?.details ?? ""}</div>
                </div>
                <div>
                  <span className="text-gray-400">Day:</span>
                  <div className="font-semibold">{currentCycle?.currentDay ?? 1} of 17</div>
                </div>
                <div>
                  <span className="text-gray-400">Phase:</span>
                  <Badge variant={currentCycle?.phase === "Regular Season" ? "default" : currentCycle?.phase === "Playoffs" ? "destructive" : "secondary"}>
                    {currentCycle?.phase ?? "N/A"}
                  </Badge>
                </div>
                <div>
                  <span className="text-gray-400">
                    {currentCycle?.phase === "Regular Season" ? "Playoffs in:" : 
                     currentCycle?.daysUntilPlayoffs != null ? "Playoffs in:" :
                     "New season in:"}
                  </span>
                  <div className="font-semibold">
                    {currentCycle?.daysUntilPlayoffs != null ? `${currentCycle.daysUntilPlayoffs} days` :
                     (currentCycle?.daysUntilNewSeason != null && currentCycle?.phase === "Off-Season" ?
                      `${currentCycle?.daysUntilNewSeason} days` : "TBD")}
                  </div>
=======
        {/* Enhanced Dynamic Dashboard Header */}
        {currentCycle && (
          <Card className="bg-gradient-to-r from-purple-900 to-blue-900 border-purple-700 mb-6">
            <CardContent className="p-6">
              <div className="flex items-center justify-between">
                <div className="flex items-center gap-4">
                  <div className="bg-purple-600 bg-opacity-30 p-3 rounded-full">
                    <Calendar className="h-8 w-8 text-purple-200" />
                  </div>
                  <div className="flex-1">
                    <div className="text-sm text-purple-200 mb-1">{currentCycle?.season}</div>
                    <h2 className="text-2xl font-bold text-white mb-1">
                      {(currentCycle as any)?.phaseTitle || currentCycle?.description}
                    </h2>
                    <p className="text-purple-100 text-sm mb-2">
                      {currentCycle?.description}
                    </p>
                    <p className="text-purple-200 text-sm font-medium">
                      {(currentCycle as any)?.dynamicDetail || currentCycle?.details}
                    </p>
                    {/* Progress bar for Regular Season */}
                    {currentCycle?.phase === "Regular Season" && (
                      <div className="mt-3">
                        <div className="flex justify-between text-xs text-purple-200 mb-1">
                          <span>Regular Season Progress</span>
                          <span>Day {currentCycle?.currentDay}/14</span>
                        </div>
                        <div className="w-full bg-purple-800 bg-opacity-50 rounded-full h-2">
                          <div 
                            className="bg-purple-300 h-2 rounded-full transition-all duration-300"
                            style={{ width: `${(currentCycle?.currentDay / 14) * 100}%` }}
                          ></div>
                        </div>
                      </div>
                    )}
                  </div>
                </div>
                <div className="text-right min-w-[140px]">
                  <div className="text-lg font-bold text-white mb-1">Day {currentCycle?.currentDay}/17</div>
                  <Badge 
                    variant={currentCycle?.phase === "Regular Season" ? "default" : 
                            currentCycle?.phase === "Playoffs" ? "destructive" : "secondary"}
                    className={`text-xs mb-2 ${
                      currentCycle?.phase === "Playoffs" ? "bg-yellow-600 text-yellow-100" : ""
                    }`}
                  >
                    {currentCycle?.phase}
                  </Badge>
                  {(currentCycle as any)?.countdownText && (
                    <div className="text-xs text-purple-200 mt-1 font-semibold">
                      {(currentCycle as any)?.countdownText}
                    </div>
                  )}
                  {/* Legacy countdown fallbacks */}
                  {!(currentCycle as any)?.countdownText && (currentCycle?.daysUntilPlayoffs || 0) > 0 && (
                    <div className="text-xs text-purple-200 mt-1">
                      {currentCycle?.daysUntilPlayoffs} days to playoffs
                    </div>
                  )}
                  {!(currentCycle as any)?.countdownText && (currentCycle?.daysUntilNewSeason || 0) > 0 && currentCycle?.phase === "Off-Season" && (
                    <div className="text-xs text-purple-200 mt-1">
                      {currentCycle?.daysUntilNewSeason} days to new season
                    </div>
                  )}
>>>>>>> 544a2cca
                </div>
              </div>
            </CardContent>
          </Card>
        )}



        <Tabs defaultValue="league" className="space-y-6">
          <TabsList className="grid w-full grid-cols-3 bg-gray-800">
            <TabsTrigger value="league" className="flex items-center gap-2">
              <Trophy className="h-4 w-4" />
              League
            </TabsTrigger>
            <TabsTrigger value="tournaments" className="flex items-center gap-2">
              <Medal className="h-4 w-4" />
              Tournaments
            </TabsTrigger>
            <TabsTrigger value="exhibitions" className="flex items-center gap-2">
              <Gamepad2 className="h-4 w-4" />
              Exhibitions
            </TabsTrigger>
          </TabsList>

          <TabsContent value="league" className="space-y-6">
            <div className="grid grid-cols-1 lg:grid-cols-3 gap-6">
              <Card className="bg-gray-800 border-gray-700">
                <CardHeader>
                  <CardTitle className="flex items-center gap-2">
                    <Users className="h-5 w-5 text-blue-400" />
                    My Team Status
                    <HelpIcon content="Your team's current league standing. Division 1 is elite, Division 8 is for new teams. Win matches to earn points and climb the rankings!" />
                  </CardTitle>
                </CardHeader>
                <CardContent className="space-y-3">
                  <div className="flex justify-between">
                    <span>Team:</span>
                    <span className="font-semibold text-blue-400">{team?.name ?? 'N/A'}</span>
                  </div>
                  <div className="flex justify-between">
                    <span>Division:</span>
                    <Badge variant="outline">{team?.division ?? 'N/A'}</Badge>
                  </div>
                  <div className="flex justify-between">
                    <span>Record:</span>
                    <span>{team?.wins ?? 0}W - {team?.losses ?? 0}L</span>
                  </div>
                  <div className="flex justify-between">
                    <span>Points:</span>
                    <span className="font-bold text-yellow-400">{team?.points ?? 0}</span>
                  </div>
                </CardContent>
              </Card>

              <Card className="bg-gray-800 border-gray-700">
                <CardHeader>
                  <CardTitle className="flex items-center gap-2">
                    <Calendar className="h-5 w-5 text-green-400" />
                    Recent Matches
                  </CardTitle>
                </CardHeader>
                <CardContent>
                  {teamMatches && teamMatches.length > 0 ? (
                    <div className="space-y-2">
                      {teamMatches.slice(0, 3).map((match: Match) => (
                        <div key={match.id} className="flex justify-between items-center p-2 rounded bg-gray-700">
                          <span className="text-sm">vs Team {match.awayTeamId === team?.id ? match.homeTeamId?.slice(0,8) : match.awayTeamId?.slice(0,8) ?? 'Unknown'}</span>
                          <Badge variant={match.status === 'completed' ? 'outline' : 'default'}>
                            {match.status ?? 'N/A'}
                          </Badge>
                        </div>
                      ))}
                    </div>
                  ) : (
                    <p className="text-gray-400 text-center py-4">{teamMatchesLoading ? "Loading..." : "No recent matches"}</p>
                  )}
                </CardContent>
              </Card>

              <Card className="bg-gray-800 border-gray-700">
                <CardHeader>
                  <CardTitle className="flex items-center gap-2">
                    <Clock className="h-5 w-5 text-red-400" />
                    Live Matches
                  </CardTitle>
                </CardHeader>
                <CardContent>
                  {liveMatches && liveMatches.length > 0 ? (
                    <div className="space-y-2">
                      {liveMatches.slice(0, 3).map((match: LiveMatch) => (
                        <div 
                          key={match.id} 
                          className="flex justify-between items-center p-3 rounded bg-red-900/20 border border-red-700 cursor-pointer hover:bg-red-900/30 transition-colors"
                          onClick={() => setLocation(`/match/${match.id}`)}
                        >
                          <div className="flex flex-col">
                            <span className="text-sm font-medium">
                              {match.homeTeamName || `Team ${match.homeTeamId?.slice(0,4) ?? '?'}`} vs {match.awayTeamName || `Team ${match.awayTeamId?.slice(0,4) ?? '?'}`}
                            </span>
                            <span className="text-xs text-gray-400">Click to watch live</span>
                          </div>
                          <Badge variant="destructive" className="animate-pulse">
                            LIVE
                          </Badge>
                        </div>
                      ))}
                    </div>
                  ) : (
                    <p className="text-gray-400 text-center py-4">{liveMatchesLoading ? "Loading..." : "No live matches"}</p>
                  )}
                </CardContent>
              </Card>
            </div>

            <Card className="bg-gray-800 border-gray-700">
              <CardHeader>
                <CardTitle className="flex items-center gap-2">
                  <Trophy className="h-5 w-5 text-yellow-400" />
                  Division {team?.division ?? 'N/A'} Standings
                </CardTitle>
              </CardHeader>
              <CardContent>
                <LeagueStandings division={team?.division ?? 8} />
              </CardContent>
            </Card>

            <LeagueSchedule />
          </TabsContent>

          <TabsContent value="tournaments" className="space-y-6">
<<<<<<< HEAD
            <div className="grid grid-cols-1 md:grid-cols-2 lg:grid-cols-3 gap-6">
              {tournaments && tournaments.length > 0 ? (
                tournaments.map((tournament: TournamentData) => (
                  <Card key={tournament.id} className="bg-gray-800 border-gray-700">
                    <CardHeader>
                      <CardTitle className="flex items-center justify-between">
                        <span>{tournament.name}</span>
                        <Badge className={tournament.status === 'open' ? 'bg-green-600' : 'bg-gray-600'}>
                          {tournament.status ?? 'N/A'}
                        </Badge>
                      </CardTitle>
                    </CardHeader>
                    <CardContent className="space-y-3">
                      <div className="flex justify-between">
                        <span>Division:</span>
                        <Badge variant="outline">{tournament.division}</Badge>
                      </div>
                      <div className="flex justify-between">
                        <span>Entry Fee:</span>
                        <span className="text-yellow-400">{(tournament.entryFee ?? 0).toLocaleString()} ₡</span>
                      </div>
                      <div className="flex justify-between">
                        <span>Teams:</span>
                        <span>{tournament.currentTeams ?? 0}/{tournament.maxTeams ?? 'N/A'}</span>
                      </div>
                      {tournament.status === 'open' && (
                        <Button className="w-full" variant="outline"> {/* TODO: Add enter tournament mutation */}
                          Enter Tournament
                        </Button>
                      )}
                    </CardContent>
                  </Card>
                ))
              ) : (
                <Card className="bg-gray-800 border-gray-700 col-span-full">
                  <CardContent className="text-center py-8">
                    <Medal className="h-12 w-12 text-gray-400 mx-auto mb-4" />
                    <p className="text-gray-400">{tournamentsLoading ? "Loading..." : "No tournaments available"}</p>
                  </CardContent>
                </Card>
              )}
            </div>
=======
            <TournamentCenter teamId={team?.id} />
>>>>>>> 544a2cca
          </TabsContent>

          <TabsContent value="exhibitions" className="space-y-6">
            <ExhibitionsTab />
          </TabsContent>

<<<<<<< HEAD
              <Card className="bg-gray-800 border-gray-700">
                <CardHeader>
                  <CardTitle className="flex items-center gap-2">
                    <Trophy className="h-5 w-5 text-gold-400" />
                    Instant Exhibition
                  </CardTitle>
                </CardHeader>
                <CardContent className="space-y-4">
                  <p className="text-gray-400">
                    Start an immediate exhibition match against other teams in your division. Games begin instantly!
                  </p>
                  <Button 
                    className="w-full" 
                    variant="outline"
                    onClick={() => browseMutation.mutate()}
                    disabled={browseMutation.isPending || !team?.division}
                  >
                    {browseMutation.isPending ? "Loading..." : "Choose Opponent"}
                  </Button>
                </CardContent>
              </Card>
            </div>

            <Card className="bg-gray-800 border-gray-700">
              <CardHeader>
                <CardTitle>Recent Exhibition Results</CardTitle>
              </CardHeader>
              <CardContent>
                <div className="text-center py-8 text-gray-400">
                  <Gamepad2 className="h-12 w-12 mx-auto mb-4" />
                  <p>No recent exhibition matches</p>
                </div>
              </CardContent>
            </Card>
          </TabsContent>
=======

>>>>>>> 544a2cca
        </Tabs>
      </div>

      <Dialog open={browsingTeams} onOpenChange={setBrowsingTeams}>
        <DialogContent className="bg-gray-800 border-gray-700 max-w-4xl max-h-[80vh] overflow-y-auto">
          <DialogHeader>
            <DialogTitle>
              Division {team?.division ?? 'N/A'} Teams
            </DialogTitle>
          </DialogHeader>
          <div className="space-y-4">
            {divisionTeams && divisionTeams.length > 0 ? (
              <div className="grid grid-cols-1 md:grid-cols-2 lg:grid-cols-3 gap-4">
                {divisionTeams.filter((challengeTeam: Team) => challengeTeam.id !== team?.id).map((challengeTeam: Team) => (
                  <Card key={challengeTeam.id} className="bg-gray-700 border-gray-600">
                    <CardContent className="p-4 space-y-3">
                      <div className="text-center">
                        <h3 className="font-semibold text-white">{challengeTeam.name}</h3>
                        <Badge variant="outline" className="mt-1">
                          Division {challengeTeam.division ?? 'N/A'}
                        </Badge>
                      </div>
                      <div className="grid grid-cols-2 gap-2 text-sm">
                        <div className="text-gray-400">Record:</div>
                        <div className="text-white">{challengeTeam.wins ?? 0}W - {challengeTeam.losses ?? 0}L</div>
                        <div className="text-gray-400">Power:</div>
                        <div className="text-white">{challengeTeam.teamPower ?? 0}</div>
                      </div>
                      <Button
                        className="w-full"
                        size="sm"
                        onClick={() => challengeMutation.mutate(challengeTeam.id)}
                        disabled={challengeMutation.isPending && challengeMutation.variables === challengeTeam.id}
                      >
                        {challengeMutation.isPending && challengeMutation.variables === challengeTeam.id ? "Starting..." : "Start Match"}
                      </Button>
                    </CardContent>
                  </Card>
                ))}
              </div>
            ) : (
              <div className="text-center py-8 text-gray-400">
                <Users className="h-12 w-12 mx-auto mb-4" />
                <p>{browseMutation.isPending ? "Loading teams..." : "No teams available for challenge"}</p>
              </div>
            )}
          </div>
        </DialogContent>
      </Dialog>
    </div>
  );
}<|MERGE_RESOLUTION|>--- conflicted
+++ resolved
@@ -8,35 +8,6 @@
 import { Dialog, DialogContent, DialogHeader, DialogTitle } from "@/components/ui/dialog";
 import LeagueStandings from "@/components/LeagueStandings";
 import LeagueSchedule from "@/components/LeagueSchedule";
-<<<<<<< HEAD
-import { apiRequest, queryClient } from "@/lib/queryClient";
-import { useToast } from "@/hooks/use-toast";
-import { Trophy, Medal, Gamepad2, Calendar, Users, Clock } from "lucide-react";
-import { Team, Match, Tournament as SharedTournament } from "shared/schema";
-
-// Define interfaces for specific data structures
-interface CurrentCycleData {
-  season: number | string;
-  description?: string;
-  details?: string;
-  currentDay: number;
-  phase: "Regular Season" | "Playoffs" | "Off-Season" | string;
-  daysUntilPlayoffs?: number;
-  daysUntilNewSeason?: number;
-}
-
-interface LiveMatch extends Match {
-  homeTeamName?: string;
-  awayTeamName?: string;
-}
-
-interface TournamentData extends SharedTournament {
-  currentTeams?: number;
-}
-
-interface ChallengeResponse {
-  matchId: string;
-=======
 import TournamentCenter from "@/components/TournamentCenter";
 
 import { apiRequest } from "@/lib/queryClient";
@@ -919,7 +890,6 @@
       </Dialog>
     </div>
   );
->>>>>>> 544a2cca
 }
 
 export default function Competition() {
@@ -928,61 +898,35 @@
   const [, setLocation] = useLocation();
   const { toast } = useToast();
   
-<<<<<<< HEAD
-  const { data: team, isLoading: teamLoading } = useQuery<Team, Error>({
-=======
   const { data: team } = useQuery<Team>({
->>>>>>> 544a2cca
     queryKey: ["/api/teams/my"],
     queryFn: () => apiRequest("/api/teams/my"),
   });
 
-<<<<<<< HEAD
-  const { data: liveMatches, isLoading: liveMatchesLoading } = useQuery<LiveMatch[], Error>({
-=======
   const { data: liveMatches } = useQuery<any[]>({
->>>>>>> 544a2cca
     queryKey: ["/api/matches/live"],
     queryFn: () => apiRequest("/api/matches/live"),
   });
 
-<<<<<<< HEAD
-  const { data: teamMatches, isLoading: teamMatchesLoading } = useQuery<Match[], Error>({
-    queryKey: ["/api/team-matches", team?.id],
-    queryFn: () => apiRequest(`/api/team-matches?teamId=${team!.id}`),
-    enabled: !!team?.id,
-  });
-
-  const { data: tournaments, isLoading: tournamentsLoading } = useQuery<TournamentData[], Error>({
-=======
   const { data: teamMatches } = useQuery<any[]>({
     queryKey: ["/api/team-matches", team?.id],
     enabled: !!team?.id,
   });
 
   const { data: tournaments } = useQuery<any[]>({
->>>>>>> 544a2cca
     queryKey: ["/api/tournaments"],
     queryFn: () => apiRequest("/api/tournaments"),
   });
 
-<<<<<<< HEAD
-  const { data: currentCycle, isLoading: currentCycleLoading } = useQuery<CurrentCycleData, Error>({
-=======
   const { data: rawCurrentCycle } = useQuery<SeasonalCycle>({
->>>>>>> 544a2cca
     queryKey: ["/api/season/current-cycle"],
     queryFn: () => apiRequest("/api/season/current-cycle"),
   });
 
-<<<<<<< HEAD
-  const browseMutation = useMutation<Team[], Error, void>({
-=======
   // Type assertion to fix property access issues
   const currentCycle = (rawCurrentCycle || {}) as SeasonalCycle;
 
   const browseMutation = useMutation({
->>>>>>> 544a2cca
     mutationFn: async () => {
       if (!team?.division) {
         toast({ title: "Error", description: "Team division not loaded yet.", variant: "destructive" });
@@ -1039,47 +983,6 @@
           </p>
         </div>
 
-<<<<<<< HEAD
-        {isLoading && !currentCycle ? (
-           <Card className="bg-gray-800 border-gray-700 mb-6"><CardContent className="p-4 text-center">Loading season status...</CardContent></Card>
-        ) : currentCycle && (
-          <Card className="bg-gray-800 border-gray-700 mb-6">
-            <CardHeader>
-              <CardTitle className="flex items-center gap-2">
-                <Calendar className="h-5 w-5 text-blue-400" />
-                Current Season Status
-              </CardTitle>
-            </CardHeader>
-            <CardContent className="space-y-2">
-              <div className="grid grid-cols-2 md:grid-cols-4 gap-4 text-sm">
-                <div>
-                  <span className="text-gray-400">Season:</span>
-                  <div className="font-semibold">{currentCycle?.season ?? "N/A"}</div>
-                  <div className="text-xs text-gray-500">{currentCycle?.description ?? ""}</div>
-                  <div className="text-xs text-gray-500">{currentCycle?.details ?? ""}</div>
-                </div>
-                <div>
-                  <span className="text-gray-400">Day:</span>
-                  <div className="font-semibold">{currentCycle?.currentDay ?? 1} of 17</div>
-                </div>
-                <div>
-                  <span className="text-gray-400">Phase:</span>
-                  <Badge variant={currentCycle?.phase === "Regular Season" ? "default" : currentCycle?.phase === "Playoffs" ? "destructive" : "secondary"}>
-                    {currentCycle?.phase ?? "N/A"}
-                  </Badge>
-                </div>
-                <div>
-                  <span className="text-gray-400">
-                    {currentCycle?.phase === "Regular Season" ? "Playoffs in:" : 
-                     currentCycle?.daysUntilPlayoffs != null ? "Playoffs in:" :
-                     "New season in:"}
-                  </span>
-                  <div className="font-semibold">
-                    {currentCycle?.daysUntilPlayoffs != null ? `${currentCycle.daysUntilPlayoffs} days` :
-                     (currentCycle?.daysUntilNewSeason != null && currentCycle?.phase === "Off-Season" ?
-                      `${currentCycle?.daysUntilNewSeason} days` : "TBD")}
-                  </div>
-=======
         {/* Enhanced Dynamic Dashboard Header */}
         {currentCycle && (
           <Card className="bg-gradient-to-r from-purple-900 to-blue-900 border-purple-700 mb-6">
@@ -1144,7 +1047,6 @@
                       {currentCycle?.daysUntilNewSeason} days to new season
                     </div>
                   )}
->>>>>>> 544a2cca
                 </div>
               </div>
             </CardContent>
@@ -1275,97 +1177,14 @@
           </TabsContent>
 
           <TabsContent value="tournaments" className="space-y-6">
-<<<<<<< HEAD
-            <div className="grid grid-cols-1 md:grid-cols-2 lg:grid-cols-3 gap-6">
-              {tournaments && tournaments.length > 0 ? (
-                tournaments.map((tournament: TournamentData) => (
-                  <Card key={tournament.id} className="bg-gray-800 border-gray-700">
-                    <CardHeader>
-                      <CardTitle className="flex items-center justify-between">
-                        <span>{tournament.name}</span>
-                        <Badge className={tournament.status === 'open' ? 'bg-green-600' : 'bg-gray-600'}>
-                          {tournament.status ?? 'N/A'}
-                        </Badge>
-                      </CardTitle>
-                    </CardHeader>
-                    <CardContent className="space-y-3">
-                      <div className="flex justify-between">
-                        <span>Division:</span>
-                        <Badge variant="outline">{tournament.division}</Badge>
-                      </div>
-                      <div className="flex justify-between">
-                        <span>Entry Fee:</span>
-                        <span className="text-yellow-400">{(tournament.entryFee ?? 0).toLocaleString()} ₡</span>
-                      </div>
-                      <div className="flex justify-between">
-                        <span>Teams:</span>
-                        <span>{tournament.currentTeams ?? 0}/{tournament.maxTeams ?? 'N/A'}</span>
-                      </div>
-                      {tournament.status === 'open' && (
-                        <Button className="w-full" variant="outline"> {/* TODO: Add enter tournament mutation */}
-                          Enter Tournament
-                        </Button>
-                      )}
-                    </CardContent>
-                  </Card>
-                ))
-              ) : (
-                <Card className="bg-gray-800 border-gray-700 col-span-full">
-                  <CardContent className="text-center py-8">
-                    <Medal className="h-12 w-12 text-gray-400 mx-auto mb-4" />
-                    <p className="text-gray-400">{tournamentsLoading ? "Loading..." : "No tournaments available"}</p>
-                  </CardContent>
-                </Card>
-              )}
-            </div>
-=======
             <TournamentCenter teamId={team?.id} />
->>>>>>> 544a2cca
           </TabsContent>
 
           <TabsContent value="exhibitions" className="space-y-6">
             <ExhibitionsTab />
           </TabsContent>
 
-<<<<<<< HEAD
-              <Card className="bg-gray-800 border-gray-700">
-                <CardHeader>
-                  <CardTitle className="flex items-center gap-2">
-                    <Trophy className="h-5 w-5 text-gold-400" />
-                    Instant Exhibition
-                  </CardTitle>
-                </CardHeader>
-                <CardContent className="space-y-4">
-                  <p className="text-gray-400">
-                    Start an immediate exhibition match against other teams in your division. Games begin instantly!
-                  </p>
-                  <Button 
-                    className="w-full" 
-                    variant="outline"
-                    onClick={() => browseMutation.mutate()}
-                    disabled={browseMutation.isPending || !team?.division}
-                  >
-                    {browseMutation.isPending ? "Loading..." : "Choose Opponent"}
-                  </Button>
-                </CardContent>
-              </Card>
-            </div>
-
-            <Card className="bg-gray-800 border-gray-700">
-              <CardHeader>
-                <CardTitle>Recent Exhibition Results</CardTitle>
-              </CardHeader>
-              <CardContent>
-                <div className="text-center py-8 text-gray-400">
-                  <Gamepad2 className="h-12 w-12 mx-auto mb-4" />
-                  <p>No recent exhibition matches</p>
-                </div>
-              </CardContent>
-            </Card>
-          </TabsContent>
-=======
-
->>>>>>> 544a2cca
+
         </Tabs>
       </div>
 
