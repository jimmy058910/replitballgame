import { useState } from "react";
import { useQuery, useMutation } from "@tanstack/react-query";
import { loadStripe } from "@stripe/stripe-js";
import { Elements, useStripe, useElements, PaymentElement } from "@stripe/react-stripe-js";
import { Card, CardContent, CardDescription, CardHeader, CardTitle } from "@/components/ui/card";
import { Button } from "@/components/ui/button";
import { Badge } from "@/components/ui/badge";
import { Tabs, TabsContent, TabsList, TabsTrigger } from "@/components/ui/tabs";
import { Dialog, DialogContent, DialogDescription, DialogHeader, DialogTitle } from "@/components/ui/dialog";
import { Input } from "@/components/ui/input";
import { Label } from "@/components/ui/label";
import { useToast } from "@/hooks/use-toast";
import { apiRequest, queryClient } from "@/lib/queryClient";
<<<<<<< HEAD
import { ShoppingCart, Clock, Play, Gift, Sparkles, Zap, Star, Crown, Shield, Coins, ArrowRightLeft, Gem } from "lucide-react";
import Navigation from "@/components/Navigation";
import type { Item as SharedItem, CreditPackage as SharedCreditPackage, TournamentEntry as SharedTournamentEntry, TeamFinances } from "shared/schema";
=======
import { ShoppingCart, Clock, Play, Gift, Sparkles, Zap, Star, Crown, Shield, Coins, ArrowRightLeft, Gem, History, Footprints, Shirt, Coffee, Heart, Eye, Dumbbell } from "lucide-react";
import PaymentHistory from "@/components/PaymentHistory";
import { AdRewardSystem } from "@/components/AdRewardSystem";
import { HelpIcon } from "@/components/help";

// Type interfaces for API responses
interface Team {
  id: string;
  name: string;
  credits: number;
}

interface Finances {
  credits: number;
  premiumCurrency: number;
}

interface StoreData {
  resetTime: string;
  premiumItems: any[];
  items: any[];
  tournamentEntries: any[];
  creditPackages: any[];
}

// Utility functions for item visuals
const getItemIcon = (category: string, itemId: string) => {
  if (itemId.includes('helmet')) return Shield;
  if (itemId.includes('gloves')) return Shirt;
  if (itemId.includes('boots')) return Footprints;
  if (itemId.includes('armor')) return Shield;
  if (itemId.includes('stamina')) return Heart;
  if (itemId.includes('training')) return Dumbbell;
  if (itemId.includes('scouting')) return Eye;
  if (itemId.includes('contract')) return Star;
  if (itemId.includes('performance')) return Zap;
  if (itemId.includes('exhibition')) return Play;
  if (itemId.includes('tournament')) return Crown;
  
  // Fallback by category
  switch (category) {
    case 'equipment': return Shield;
    case 'consumable': return Coffee;
    case 'currency': return Coins;
    case 'contract': return Star;
    case 'intel': return Eye;
    case 'tournament': return Crown;
    default: return Gift;
  }
};

const getRarityColor = (rarity: string) => {
  switch (rarity?.toLowerCase()) {
    case 'common': return 'from-slate-600 to-slate-700';
    case 'rare': return 'from-blue-600 to-blue-700';
    case 'epic': return 'from-purple-600 to-purple-700';
    case 'legendary': return 'from-amber-500 to-orange-600';
    default: return 'from-slate-600 to-slate-700';
  }
};

const getRarityButtonColor = (rarity: string) => {
  switch (rarity?.toLowerCase()) {
    case 'common': return 'bg-slate-700 hover:bg-slate-800 text-white';
    case 'rare': return 'bg-blue-700 hover:bg-blue-800 text-white';
    case 'epic': return 'bg-purple-700 hover:bg-purple-800 text-white';
    case 'legendary': return 'bg-amber-600 hover:bg-amber-700 text-white';
    default: return 'bg-slate-700 hover:bg-slate-800 text-white';
  }
};

const getRarityBorder = (rarity: string) => {
  switch (rarity?.toLowerCase()) {
    case 'common': return 'border-slate-400 dark:border-slate-500';
    case 'rare': return 'border-blue-400 dark:border-blue-500';
    case 'epic': return 'border-purple-400 dark:border-purple-500';
    case 'legendary': return 'border-amber-400 dark:border-amber-500';
    default: return 'border-slate-400 dark:border-slate-500';
  }
};

const getRarityBadge = (rarity: string) => {
  switch (rarity?.toLowerCase()) {
    case 'common': return 'bg-slate-100 text-slate-800 dark:bg-slate-700 dark:text-slate-200';
    case 'rare': return 'bg-blue-100 text-blue-800 dark:bg-blue-700 dark:text-blue-200';
    case 'epic': return 'bg-purple-100 text-purple-800 dark:bg-purple-700 dark:text-purple-200';
    case 'legendary': return 'bg-amber-100 text-amber-800 dark:bg-amber-700 dark:text-amber-200';
    default: return 'bg-slate-100 text-slate-800 dark:bg-slate-700 dark:text-slate-200';
  }
};
>>>>>>> 544a2cca

// Initialize Stripe
if (!import.meta.env.VITE_STRIPE_PUBLIC_KEY) {
  throw new Error('Missing required Stripe key: VITE_STRIPE_PUBLIC_KEY');
}
const stripePromise = loadStripe(import.meta.env.VITE_STRIPE_PUBLIC_KEY);


// Client-side specific types for store items
interface StoreItemBase {
  id: string;
  name: string;
  description?: string;
  rarity: string;
}

interface PremiumStoreItem extends StoreItemBase {
  priceGems: number;
}

interface EquipmentStoreItem extends StoreItemBase {
  price?: number; // Assuming credits
  statBoosts?: Record<string, number>;
}

interface RegularStoreItem extends StoreItemBase {
  price?: number; // Assuming credits
}

interface TournamentEntryStoreItem extends StoreItemBase {
  price?: number; // Assuming credits
  priceGems: number;
  dailyLimit?: number;
}

// For credit packages that give gems (purchased with real money)
// Aligning with SharedCreditPackage from schema.ts
// SharedCreditPackage has: id, name, description, credits (amount of gems/premium currency), price (real money), bonusCredits, isActive, popularTag, discountPercent
interface ClientCreditPackage extends SharedCreditPackage {
  // No additional fields needed if SharedCreditPackage is sufficient
  // The VITE_STRIPE_PUBLIC_KEY check should be at the top level of the module, not inside a component.
}



interface StoreData {
  premiumItems: PremiumStoreItem[];
  equipment: EquipmentStoreItem[];
  items: RegularStoreItem[]; // General items
  tournamentEntries: TournamentEntryStoreItem[];
  creditPackages: ClientCreditPackage[]; // For purchasing gems
  resetTime?: string; // ISO date string
}

interface UserFinanceData {
  credits: number;
  premiumCurrency: number;
}

interface PurchasePayload {
  itemId: string;
  currency: 'gems' | 'credits';
}

interface PurchaseResponse { // Assuming a simple message response
  message: string;
  // Potentially include updated inventory or finances if API returns it
}

interface GemPaymentIntentResponse {
  clientSecret: string;
  message?: string;
}

interface ConvertGemsResponse {
  message: string;
  // Potentially updated finances
}


function GemPurchaseForm({ packageId, onSuccess }: { packageId: string; onSuccess: () => void }) {
  const stripe = useStripe();
  const elements = useElements();
  const { toast } = useToast();
  const [isLoading, setIsLoading] = useState(false);

  const handleSubmit = async (e: React.FormEvent) => {
    e.preventDefault();
    if (!stripe || !elements) return;

    setIsLoading(true);
    try {
      const { error } = await stripe.confirmPayment({
        elements,
        confirmParams: {
          return_url: window.location.origin + "/store?success=true",
        },
      });

      if (error) {
        toast({
          title: "Payment Failed",
          description: error.message ?? "An unknown error occurred.",
          variant: "destructive",
        });
      } else {
        onSuccess();
      }
    } catch (err) {
      toast({
        title: "Payment Error",
        description: "An unexpected error occurred",
        variant: "destructive",
      });
    } finally {
      setIsLoading(false);
    }
  };

  return (
    <form onSubmit={handleSubmit} className="space-y-4">
      <PaymentElement />
      <Button type="submit" disabled={!stripe || isLoading} className="w-full">
        {isLoading ? "Processing..." : "Purchase Premium Gems"}
      </Button>
    </form>
  );
}

export default function Store() {
  const [selectedGemPackage, setSelectedGemPackage] = useState<ClientCreditPackage | null>(null);
  const [showGemPurchase, setShowGemPurchase] = useState(false);
  const [clientSecret, setClientSecret] = useState<string | null>(null);
  const [showGemConverter, setShowGemConverter] = useState(false);
  const [gemsToConvert, setGemsToConvert] = useState(1);
  const { toast } = useToast();

<<<<<<< HEAD
  const financesQuery = useQuery({
    queryKey: ["myTeamFinances"],
    queryFn: (): Promise<UserFinanceData> => apiRequest("/api/teams/my/finances"),
=======
  const { data: team } = useQuery<Team>({
    queryKey: ["/api/teams/my"],
>>>>>>> 544a2cca
  });
  const finances = financesQuery.data as UserFinanceData | undefined;

<<<<<<< HEAD
  const storeDataQuery = useQuery({
    queryKey: ["storeItems"],
    queryFn: (): Promise<StoreData> => apiRequest("/api/store/items"),
=======
  const { data: rawFinances } = useQuery<Finances>({
    queryKey: [`/api/teams/${team?.id}/finances`],
    enabled: !!team?.id,
>>>>>>> 544a2cca
  });
  const storeData = storeDataQuery.data as StoreData | undefined;
  const isLoadingStore = storeDataQuery.isLoading;

  const { data: rawStoreData } = useQuery<StoreData>({
    queryKey: ["/api/store"],
  });

  // Type assertions to fix property access issues
  const finances = rawFinances as Finances;
  const storeData = rawStoreData as StoreData;

  const purchaseItemMutation = useMutation({
    mutationFn: (purchaseDetails: PurchasePayload): Promise<PurchaseResponse> =>
      apiRequest("/api/store/purchase", "POST", purchaseDetails),
    onSuccess: (data: PurchaseResponse) => {
      toast({
        title: "Purchase Successful",
        description: data.message || "Item has been added to your inventory!",
      });
      queryClient.invalidateQueries({ queryKey: ["storeItems"] });
      queryClient.invalidateQueries({ queryKey: ["myTeamFinances"] });
      queryClient.invalidateQueries({ queryKey: ["inventory"] }); // Invalidate inventory too
    },
    onError: (error: Error) => {
      toast({
        title: "Purchase Failed",
        description: error.message,
        variant: "destructive",
      });
    },
  });

  const createGemPaymentMutation = useMutation({
    mutationFn: (packageId: string): Promise<GemPaymentIntentResponse> =>
      apiRequest("/api/payments/purchase-gems", "POST", { packageId }),
    onSuccess: (data: GemPaymentIntentResponse) => {
      if (data.clientSecret) {
        setClientSecret(data.clientSecret);
        setShowGemPurchase(true);
      } else {
        toast({ title: "Error", description: data.message || "Failed to initiate gem purchase.", variant: "destructive" });
      }
    },
    onError: (error: Error) => {
      toast({
        title: "Payment Setup Failed",
        description: error.message,
        variant: "destructive",
      });
    },
  });

  const convertGemsMutation = useMutation({
    mutationFn: (gemsAmount: number): Promise<ConvertGemsResponse> =>
      apiRequest("/api/store/convert-gems", "POST", { gemsAmount }),
    onSuccess: (data: ConvertGemsResponse) => {
      toast({
        title: "Conversion Successful",
        description: data.message,
      });
      queryClient.invalidateQueries({ queryKey: ["myTeamFinances"] });
      setShowGemConverter(false);
    },
    onError: (error: Error) => {
      toast({
        title: "Conversion Failed",
        description: error.message,
        variant: "destructive",
      });
    },
  });

  const handleGemPurchase = (gemPackage: ClientCreditPackage) => {
    setSelectedGemPackage(gemPackage);
    createGemPaymentMutation.mutate(gemPackage.id);
  };

<<<<<<< HEAD
  const getRarityColor = (rarity: string | undefined) => {
    switch (rarity) {
      case "common": return "text-gray-600 bg-gray-100";
      case "rare": return "text-blue-600 bg-blue-100";
      case "epic": return "text-purple-600 bg-purple-100";
      case "legendary": return "text-yellow-600 bg-yellow-100";
      default: return "text-gray-600 bg-gray-100";
    }
  };
=======

>>>>>>> 544a2cca

  const getRarityIcon = (rarity: string | undefined) => {
    switch (rarity) {
      case "common": return <Shield className="w-4 h-4" />;
      case "rare": return <Star className="w-4 h-4" />;
      case "epic": return <Sparkles className="w-4 h-4" />;
      case "legendary": return <Crown className="w-4 h-4" />;
      default: return <Shield className="w-4 h-4" />;
    }
  };

  const timeUntilReset = storeData?.resetTime ? new Date(storeData.resetTime).getTime() - Date.now() : 0;
  const hoursUntilReset = Math.floor(timeUntilReset / (1000 * 60 * 60));
  const minutesUntilReset = Math.floor((timeUntilReset % (1000 * 60 * 60)) / (1000 * 60));

  return (
    <div className="min-h-screen bg-background">
      <div className="container mx-auto px-4 py-8">
        <div className="flex items-center justify-between mb-8">
          <div>
            <h1 className="text-4xl font-bold">Realm Rivalry Store</h1>
            <p className="text-muted-foreground mt-2">Enhance your team with premium items and equipment</p>
          </div>
          <div className="text-right space-y-2">
            <div className="flex items-center gap-2">
              <Coins className="w-5 h-5 text-yellow-500" />
              <span className="font-semibold">{(finances?.credits ?? 0).toLocaleString()}</span>
              <span className="text-sm text-muted-foreground">Credits</span>
              <HelpIcon content="Credits are the main currency in Realm Rivalry. Earn credits by winning matches, selling players, and completing tournaments. Use them to buy equipment, scout new players, and upgrade your stadium." />
            </div>
            <div className="flex items-center gap-2">
              <Gem className="w-5 h-5 text-purple-500" />
              <span className="font-semibold">{finances?.premiumCurrency ?? 0}</span>
              <span className="text-sm text-muted-foreground">Premium Gems</span>
              <HelpIcon content="Premium Gems are the special currency. Purchase them with real money or earn them through achievements. Use them for elite equipment, instant upgrades, and exclusive content. You can also convert them to credits." />
              <Button 
                size="sm" 
                variant="outline" 
                onClick={() => setShowGemConverter(true)}
                disabled={!finances?.premiumCurrency || (finances.premiumCurrency ?? 0) === 0}
              >
                <ArrowRightLeft className="w-4 h-4 mr-1" />
                Convert
              </Button>
            </div>
          </div>
        </div>

        <Tabs defaultValue="gems" className="space-y-6">
          <TabsList className="grid grid-cols-6 w-full">
            <TabsTrigger value="gems">
              <Gem className="h-4 w-4 mr-2" />
              Gems
            </TabsTrigger>
            <TabsTrigger value="credits">
              <Coins className="h-4 w-4 mr-2" />
              Credits
            </TabsTrigger>
            <TabsTrigger value="entries">Entries</TabsTrigger>
            <TabsTrigger value="ads">
              <Play className="h-4 w-4 mr-2" />
              Ad Rewards
            </TabsTrigger>
            <TabsTrigger value="buy-gems">Buy Gems</TabsTrigger>
            <TabsTrigger value="transactions">
              <History className="h-4 w-4 mr-2" />
              Transactions
            </TabsTrigger>
          </TabsList>

          <TabsContent value="gems" className="space-y-6">
            <div className="flex items-center gap-4 p-4 bg-gradient-to-r from-slate-50 to-purple-50 dark:from-slate-900 dark:to-purple-900/20 rounded-lg border border-slate-200">
              <Gem className="w-5 h-5 text-purple-500" />
              <div>
                <p className="font-medium text-slate-800 dark:text-slate-200">Premium Gem Items</p>
                <p className="text-sm text-slate-600 dark:text-slate-300">
                  4 elite rotating items • Next refresh: {hoursUntilReset}h {minutesUntilReset}m (3:00 AM EST)
                </p>
              </div>
            </div>

<<<<<<< HEAD
            {isLoadingStore ? (
              <div className="text-center py-12"><div className="animate-spin w-8 h-8 border-4 border-primary border-t-transparent rounded-full mx-auto" /></div>
            ) : (
              <div className="space-y-6">
                <div>
                  <h3 className="text-xl font-semibold mb-4 flex items-center gap-2">
                    <Sparkles className="w-5 h-5 text-purple-500" />
                    Premium Items
                  </h3>
                  <div className="grid grid-cols-1 md:grid-cols-3 gap-4">
                    {storeData?.premiumItems?.map((item: PremiumStoreItem) => (
                    <Card key={item.id} className="hover:shadow-lg transition-shadow">
                      <CardHeader>
                        <div className="flex items-center justify-between">
=======
            <div className="grid grid-cols-1 md:grid-cols-2 gap-6">
              {storeData?.premiumItems?.slice(0, 4).map((item: any) => {
                const ItemIcon = getItemIcon(item.category, item.id);
                return (
                  <Card key={item.id} className={`hover:shadow-lg transition-shadow ${getRarityBorder(item.rarity)} border-2`}>
                    <CardHeader>
                      <div className="flex items-center justify-between">
                        <div className="flex items-center gap-3">
                          <div className={`w-12 h-12 rounded-lg bg-gradient-to-br ${getRarityColor(item.rarity)} flex items-center justify-center`}>
                            <ItemIcon className="w-6 h-6 text-white" />
                          </div>
                          <div>
                            <CardTitle className="text-lg">{item.name}</CardTitle>
                            <Badge className={getRarityBadge(item.rarity)} variant="secondary">
                              {item.rarity?.toUpperCase()}
                            </Badge>
                          </div>
                        </div>
                      </div>
                      <CardDescription>{item.description}</CardDescription>
                    </CardHeader>
                    <CardContent className="space-y-4">
                      {item.statBoosts && (
                        <div className="text-xs text-muted-foreground">
                          <p className="font-medium">Stat Boosts:</p>
                          <div className="flex flex-wrap gap-1 mt-1">
                            {Object.entries(item.statBoosts).map(([stat, value]: [string, any]) => (
                              <span key={stat} className="bg-muted px-2 py-1 rounded">
                                +{value} {stat}
                              </span>
                            ))}
                          </div>
                        </div>
                      )}
                      <div className="flex justify-between items-center">
                        <div className="flex items-center gap-2">
                          <Gem className="w-5 h-5 text-purple-500" />
                          <span className="font-bold text-lg">{item.priceGems} Gems</span>
                        </div>
                        <Button 
                          className={`${getRarityButtonColor(item.rarity)} font-semibold border-0 shadow-md`}
                          onClick={() => purchaseItemMutation.mutate({ itemId: item.id, currency: 'gems' })}
                          disabled={!finances?.premiumCurrency || finances.premiumCurrency < item.priceGems}
                        >
                          Buy Now
                        </Button>
                      </div>
                    </CardContent>
                  </Card>
                );
              })}
            </div>
          </TabsContent>

          <TabsContent value="credits" className="space-y-6">
            <div className="flex items-center gap-4 p-4 bg-gradient-to-r from-amber-50 to-yellow-50 dark:from-amber-900 dark:to-yellow-900/20 rounded-lg border border-amber-200">
              <Coins className="w-5 h-5 text-yellow-500" />
              <div>
                <p className="font-medium text-amber-800 dark:text-amber-200">Credit Items</p>
                <p className="text-sm text-amber-600 dark:text-amber-300">
                  6 rotating items • Next refresh: {hoursUntilReset}h {minutesUntilReset}m (3:00 AM EST)
                </p>
              </div>
            </div>

            <div className="grid grid-cols-1 md:grid-cols-3 gap-4">
              {storeData?.items?.slice(0, 6).map((item: any) => {
                const ItemIcon = getItemIcon(item.category, item.id);
                return (
                  <Card key={item.id} className={`hover:shadow-lg transition-shadow ${getRarityBorder(item.rarity)} border-2`}>
                    <CardHeader>
                      <div className="flex items-center gap-3">
                        <div className={`w-10 h-10 rounded-lg bg-gradient-to-br ${getRarityColor(item.rarity)} flex items-center justify-center`}>
                          <ItemIcon className="w-5 h-5 text-white" />
                        </div>
                        <div>
>>>>>>> 544a2cca
                          <CardTitle className="text-lg">{item.name}</CardTitle>
                          <Badge className={getRarityBadge(item.rarity)} variant="secondary">
                            {item.rarity?.toUpperCase()}
                          </Badge>
                        </div>
                      </div>
                      <CardDescription>{item.description}</CardDescription>
                    </CardHeader>
                    <CardContent className="space-y-4">
                      {item.statBoosts && (
                        <div className="text-xs text-muted-foreground">
                          <p className="font-medium">Stat Boosts:</p>
                          <div className="flex flex-wrap gap-1 mt-1">
                            {Object.entries(item.statBoosts).map(([stat, value]: [string, any]) => (
                              <span key={stat} className="bg-muted px-2 py-1 rounded">
                                +{value} {stat}
                              </span>
                            ))}
                          </div>
<<<<<<< HEAD
                          <Button 
                            onClick={() => purchaseItemMutation.mutate({ itemId: item.id, currency: 'gems' })}
                            disabled={purchaseItemMutation.isPending || !finances?.premiumCurrency || finances.premiumCurrency < item.priceGems}
                          >
                            Buy Now
                          </Button>
=======
>>>>>>> 544a2cca
                        </div>
                      )}
                      <div className="flex justify-between items-center">
                        <div className="flex items-center gap-2">
                          <Coins className="w-5 h-5 text-yellow-500" />
                          <span className="font-bold text-lg">{item.price?.toLocaleString()} Credits</span>
                        </div>
                        <Button 
                          className={`${getRarityButtonColor(item.rarity)} font-semibold border-0 shadow-md`}
                          onClick={() => purchaseItemMutation.mutate({ itemId: item.id, currency: 'credits' })}
                          disabled={!finances?.credits || finances.credits < item.price}
                        >
                          Buy Now
                        </Button>
                      </div>
                    </CardContent>
                  </Card>
                );
              })}
            </div>
          </TabsContent>

          <TabsContent value="entries" className="space-y-6">
            <div className="flex items-center gap-4 p-4 bg-gradient-to-r from-emerald-50 to-blue-50 dark:from-emerald-900 dark:to-blue-900/20 rounded-lg border border-emerald-200">
              <Crown className="w-5 h-5 text-emerald-500" />
              <div>
<<<<<<< HEAD
                <h3 className="text-xl font-semibold mb-4 flex items-center gap-2">
                  <Shield className="w-5 h-5 text-blue-500" />
                  Equipment
                </h3>
                <div className="grid grid-cols-1 md:grid-cols-4 gap-4">
                  {storeData?.equipment?.map((item: EquipmentStoreItem) => (
                    <Card key={item.id} className="hover:shadow-lg transition-shadow">
                      <CardHeader>
                        <div className="flex items-center justify-between">
                          <CardTitle className="text-sm">{item.name}</CardTitle>
                          <Badge className={getRarityColor(item.rarity)}>
                            {item.rarity}
                          </Badge>
                        </div>
                        <CardDescription className="text-xs">{item.description}</CardDescription>
                      </CardHeader>
                      <CardContent className="space-y-3">
                        <div className="text-xs space-y-1">
                          {Object.entries(item.statBoosts || {}).map(([stat, boost]) => (
                            <div key={stat} className="flex justify-between">
                              <span className="capitalize">{stat}:</span>
                              <span className="text-green-600">+{boost}</span>
                            </div>
                          ))}
=======
                <p className="font-medium text-emerald-800 dark:text-emerald-200">Division Tournament Entries</p>
                <p className="text-sm text-emerald-600 dark:text-emerald-300">
                  2 division-specific tournament options • Daily limits apply
                </p>
              </div>
            </div>

            <div className="grid grid-cols-1 md:grid-cols-2 gap-6">
              {storeData?.tournamentEntries?.filter((entry: any) => entry.category === 'tournament').map((entry: any) => {
                const ItemIcon = getItemIcon(entry.category, entry.id);
                return (
                  <Card key={entry.id} className={`hover:shadow-lg transition-shadow ${getRarityBorder(entry.rarity)} border-2`}>
                    <CardHeader>
                      <div className="flex items-center gap-3">
                        <div className={`w-12 h-12 rounded-lg bg-gradient-to-br ${getRarityColor(entry.rarity)} flex items-center justify-center`}>
                          <ItemIcon className="w-6 h-6 text-white" />
                        </div>
                        <div>
                          <CardTitle className="text-lg">{entry.name}</CardTitle>
                          <Badge className={getRarityBadge(entry.rarity)} variant="secondary">
                            {entry.rarity?.toUpperCase()}
                          </Badge>
>>>>>>> 544a2cca
                        </div>
                      </div>
                      <CardDescription>{entry.description}</CardDescription>
                    </CardHeader>
                    <CardContent className="space-y-4">
                      <div className="flex justify-between items-center">
                        <div className="space-y-2">
                          <div className="flex items-center gap-2">
                            <Coins className="w-4 h-4 text-yellow-500" />
                            <span className="font-semibold">{entry.price?.toLocaleString()} Credits</span>
                          </div>
                          <div className="text-sm text-muted-foreground text-center">OR</div>
                          <div className="flex items-center gap-2">
                            <Gem className="w-4 h-4 text-purple-500" />
                            <span className="font-semibold">{entry.priceGems} Premium Gems</span>
                          </div>
                        </div>
                        <div className="space-y-2">
                          <Button 
                            size="sm"
<<<<<<< HEAD
                            onClick={() => purchaseItemMutation.mutate({ itemId: item.id, currency: 'credits' })}
                            disabled={purchaseItemMutation.isPending || !finances?.credits || finances.credits < (item.price ?? Infinity)}
=======
                            className={`${getRarityButtonColor(entry.rarity)} font-semibold border-0 shadow-md`}
                            onClick={() => purchaseItemMutation.mutate({ itemId: entry.id, currency: 'credits' })}
                            disabled={!finances?.credits || finances.credits < entry.price}
>>>>>>> 544a2cca
                          >
                            Buy with Credits
                          </Button>
                          <Button 
                            size="sm" 
                            className="bg-purple-600 hover:bg-purple-700 text-white font-semibold border-0 shadow-md"
                            onClick={() => purchaseItemMutation.mutate({ itemId: entry.id, currency: 'gems' })}
                            disabled={!finances?.premiumCurrency || finances.premiumCurrency < entry.priceGems}
                          >
                            Buy with Gems
                          </Button>
<<<<<<< HEAD
                        </div>
                      </CardContent>
                    </Card>
                  ))}
                </div>
              </div>
            </div>
            )}
          </TabsContent>

          <TabsContent value="regular">
            {isLoadingStore ? (
              <div className="text-center py-12"><div className="animate-spin w-8 h-8 border-4 border-primary border-t-transparent rounded-full mx-auto" /></div>
            ) : (
            <div className="grid grid-cols-1 md:grid-cols-2 lg:grid-cols-3 gap-4">
              {storeData?.items?.map((item: RegularStoreItem) => (
                <Card key={item.id} className="hover:shadow-lg transition-shadow">
                  <CardHeader>
                    <CardTitle>{item.name}</CardTitle>
                    <CardDescription>{item.description}</CardDescription>
                  </CardHeader>
                  <CardContent className="space-y-4">
                    <div className="flex justify-between items-center">
                      <div className="flex items-center gap-2">
                        <Coins className="w-4 h-4 text-yellow-500" />
                        <span className="font-bold">{item.price?.toLocaleString()}</span>
                      </div>
                      <Button 
                        onClick={() => purchaseItemMutation.mutate({ itemId: item.id, currency: 'credits' })}
                        disabled={purchaseItemMutation.isPending || !finances?.credits || finances.credits < (item.price ?? Infinity)}
                      >
                        Purchase
                      </Button>
                    </div>
                  </CardContent>
                </Card>
              ))}
            </div>
            )}
          </TabsContent>

          <TabsContent value="entries">
            {isLoadingStore ? (
              <div className="text-center py-12"><div className="animate-spin w-8 h-8 border-4 border-primary border-t-transparent rounded-full mx-auto" /></div>
            ) : (
            <div className="grid grid-cols-1 md:grid-cols-2 gap-6">
              {storeData?.tournamentEntries?.map((entry: TournamentEntryStoreItem) => (
                <Card key={entry.id} className="hover:shadow-lg transition-shadow">
                  <CardHeader>
                    <CardTitle className="flex items-center gap-2">
                      <Play className="w-5 h-5" />
                      {entry.name}
                    </CardTitle>
                    <CardDescription>{entry.description}</CardDescription>
                  </CardHeader>
                  <CardContent className="space-y-4">
                    <div className="flex justify-between">
                      <div className="space-y-2">
                        <div className="flex items-center gap-2">
                          <Coins className="w-4 h-4 text-yellow-500" />
                          <span>{entry.price?.toLocaleString()} Credits</span>
                        </div>
                        <div className="text-sm text-muted-foreground">OR</div>
                        <div className="flex items-center gap-2">
                          <Gem className="w-4 h-4 text-purple-500" />
                          <span>{entry.priceGems} Premium Gems</span>
                        </div>
                      </div>
                      <div className="space-y-2">
                        <Button 
                          size="sm"
                          onClick={() => purchaseItemMutation.mutate({ itemId: entry.id, currency: 'credits' })}
                          disabled={purchaseItemMutation.isPending || !finances?.credits || finances.credits < (entry.price ?? Infinity)}
                        >
                          Buy with Credits
                        </Button>
                        <Button 
                          size="sm" 
                          variant="outline"
                          onClick={() => purchaseItemMutation.mutate({ itemId: entry.id, currency: 'gems' })}
                          disabled={purchaseItemMutation.isPending || !finances?.premiumCurrency || finances.premiumCurrency < entry.priceGems}
                        >
                          Buy with Gems
                        </Button>
=======
                        </div>
                      </div>
                      <div className="text-sm text-muted-foreground">
                        Daily limit: {entry.dailyLimit} entry per day
>>>>>>> 544a2cca
                      </div>
                    </CardContent>
                  </Card>
                );
              })}
            </div>
            )}
          </TabsContent>

<<<<<<< HEAD
          <TabsContent value="gems">
            {isLoadingStore ? (
               <div className="text-center py-12"><div className="animate-spin w-8 h-8 border-4 border-primary border-t-transparent rounded-full mx-auto" /></div>
            ) : (
=======
          <TabsContent value="buy-gems">
>>>>>>> 544a2cca
            <div className="space-y-6">
              <div className="text-center space-y-2">
                <h2 className="text-2xl font-bold">Premium Gem Packages</h2>
                <p className="text-muted-foreground">Purchase Premium Gems with real money to unlock exclusive content</p>
              </div>

              <div className="grid grid-cols-1 md:grid-cols-2 lg:grid-cols-4 gap-6">
                {storeData?.creditPackages?.map((pkg: ClientCreditPackage) => (
                  <Card key={pkg.id} className={`hover:shadow-lg transition-shadow ${pkg.popularTag ? 'ring-2 ring-blue-500' : ''}`}>
                    <CardHeader className="text-center">
                      <div className="mx-auto w-16 h-16 bg-gradient-to-br from-purple-500 to-pink-500 rounded-full flex items-center justify-center">
                        <Gem className="w-8 h-8 text-white" />
                      </div>
                      <CardTitle>{pkg.name}</CardTitle>
                      <CardDescription>{pkg.description ?? 'Standard gem package.'}</CardDescription>
                      {pkg.popularTag && (
                        <Badge className="bg-blue-600 text-white">Most Popular</Badge>
                      )}
                    </CardHeader>
                    <CardContent className="space-y-4 text-center">
                      <div className="space-y-2">
                        <div className="text-3xl font-bold">${(pkg.price / 100).toFixed(2)}</div>
                        <div className="text-lg">
                          {/* 'credits' in CreditPackage schema means the amount of premium currency (gems) given */}
                          <span className="font-semibold">{pkg.credits}</span> Premium Gems
                        </div>
                        {(pkg.bonusCredits ?? 0) > 0 && (
                          <div className="text-sm text-green-600">
                            +{(pkg.bonusCredits ?? 0)} Bonus Gems!
                          </div>
                        )}
                      </div>
                      <Button 
                        className="w-full" 
                        onClick={() => handleGemPurchase(pkg)}
                        disabled={createGemPaymentMutation.isPending}
                      >
                        {createGemPaymentMutation.isPending ? "Setting up..." : "Purchase"}
                      </Button>
                    </CardContent>
                  </Card>
                ))}
              </div>

              <div className="bg-muted p-6 rounded-lg">
                <h3 className="font-semibold mb-2">Why Premium Gems?</h3>
                <ul className="text-sm text-muted-foreground space-y-1">
                  <li>• Access exclusive daily premium items</li>
                  <li>• Convert to regular credits at 1:1000 ratio</li>
                  <li>• Purchase tournament entries</li>
                  <li>• Support Realm Rivalry development</li>
                </ul>
              </div>
            </div>
            )}
          </TabsContent>

          <TabsContent value="ads">
            <AdRewardSystem />
          </TabsContent>

          <TabsContent value="transactions">
            <PaymentHistory />
          </TabsContent>
        </Tabs>
      </div>

      {/* Stripe Payment Dialog */}
      <Dialog open={showGemPurchase} onOpenChange={setShowGemPurchase}>
        <DialogContent>
          <DialogHeader>
            <DialogTitle>Purchase {selectedGemPackage?.name ?? 'Gems'}</DialogTitle>
            <DialogDescription>
              You'll receive {selectedGemPackage?.credits ?? 0} Premium Gems {/* Use credits field for gem amount */}
              {(selectedGemPackage?.bonusCredits ?? 0) > 0 && ` + ${selectedGemPackage?.bonusCredits} bonus gems`}
            </DialogDescription>
          </DialogHeader>
          {clientSecret && selectedGemPackage && ( // Ensure selectedGemPackage and clientSecret exist
            <Elements stripe={stripePromise} options={{ clientSecret }}>
              <GemPurchaseForm 
                packageId={selectedGemPackage.id} // Now safe to access id
                onSuccess={() => {
                  setShowGemPurchase(false);
                  queryClient.invalidateQueries({ queryKey: ["/api/teams/my/finances"] });
                  toast({
                    title: "Purchase Successful!",
                    description: `${selectedGemPackage?.credits ?? 0} Premium Gems added to your account`,
                  });
                }}
              />
            </Elements>
          )}
        </DialogContent>
      </Dialog>

      {/* Gem Converter Dialog */}
      <Dialog open={showGemConverter} onOpenChange={setShowGemConverter}>
        <DialogContent>
          <DialogHeader>
            <DialogTitle>Convert Premium Gems to Credits</DialogTitle>
            <DialogDescription>
              Exchange rate: 1 Premium Gem = 1,000 Credits
            </DialogDescription>
          </DialogHeader>
          <div className="space-y-4">
            <div>
              <Label htmlFor="gems-amount">Gems to Convert</Label>
              <Input
                id="gems-amount"
                type="number"
                min="1"
                max={finances?.premiumCurrency || 0}
                value={gemsToConvert}
                onChange={(e) => setGemsToConvert(parseInt(e.target.value) || 1)}
              />
              <p className="text-sm text-muted-foreground mt-1">
                You'll receive: {(gemsToConvert * 1000).toLocaleString()} Credits
              </p>
            </div>
            <div className="flex gap-2">
              <Button 
                variant="outline" 
                onClick={() => setShowGemConverter(false)}
              >
                Cancel
              </Button>
              <Button 
                onClick={() => convertGemsMutation.mutate(gemsToConvert)}
                disabled={convertGemsMutation.isPending}
              >
                {convertGemsMutation.isPending ? "Converting..." : "Convert"}
              </Button>
            </div>
          </div>
        </DialogContent>
      </Dialog>
    </div>
  );
}<|MERGE_RESOLUTION|>--- conflicted
+++ resolved
@@ -11,11 +11,6 @@
 import { Label } from "@/components/ui/label";
 import { useToast } from "@/hooks/use-toast";
 import { apiRequest, queryClient } from "@/lib/queryClient";
-<<<<<<< HEAD
-import { ShoppingCart, Clock, Play, Gift, Sparkles, Zap, Star, Crown, Shield, Coins, ArrowRightLeft, Gem } from "lucide-react";
-import Navigation from "@/components/Navigation";
-import type { Item as SharedItem, CreditPackage as SharedCreditPackage, TournamentEntry as SharedTournamentEntry, TeamFinances } from "shared/schema";
-=======
 import { ShoppingCart, Clock, Play, Gift, Sparkles, Zap, Star, Crown, Shield, Coins, ArrowRightLeft, Gem, History, Footprints, Shirt, Coffee, Heart, Eye, Dumbbell } from "lucide-react";
 import PaymentHistory from "@/components/PaymentHistory";
 import { AdRewardSystem } from "@/components/AdRewardSystem";
@@ -106,7 +101,6 @@
     default: return 'bg-slate-100 text-slate-800 dark:bg-slate-700 dark:text-slate-200';
   }
 };
->>>>>>> 544a2cca
 
 // Initialize Stripe
 if (!import.meta.env.VITE_STRIPE_PUBLIC_KEY) {
@@ -244,26 +238,14 @@
   const [gemsToConvert, setGemsToConvert] = useState(1);
   const { toast } = useToast();
 
-<<<<<<< HEAD
-  const financesQuery = useQuery({
-    queryKey: ["myTeamFinances"],
-    queryFn: (): Promise<UserFinanceData> => apiRequest("/api/teams/my/finances"),
-=======
   const { data: team } = useQuery<Team>({
     queryKey: ["/api/teams/my"],
->>>>>>> 544a2cca
   });
   const finances = financesQuery.data as UserFinanceData | undefined;
 
-<<<<<<< HEAD
-  const storeDataQuery = useQuery({
-    queryKey: ["storeItems"],
-    queryFn: (): Promise<StoreData> => apiRequest("/api/store/items"),
-=======
   const { data: rawFinances } = useQuery<Finances>({
     queryKey: [`/api/teams/${team?.id}/finances`],
     enabled: !!team?.id,
->>>>>>> 544a2cca
   });
   const storeData = storeDataQuery.data as StoreData | undefined;
   const isLoadingStore = storeDataQuery.isLoading;
@@ -342,19 +324,7 @@
     createGemPaymentMutation.mutate(gemPackage.id);
   };
 
-<<<<<<< HEAD
-  const getRarityColor = (rarity: string | undefined) => {
-    switch (rarity) {
-      case "common": return "text-gray-600 bg-gray-100";
-      case "rare": return "text-blue-600 bg-blue-100";
-      case "epic": return "text-purple-600 bg-purple-100";
-      case "legendary": return "text-yellow-600 bg-yellow-100";
-      default: return "text-gray-600 bg-gray-100";
-    }
-  };
-=======
-
->>>>>>> 544a2cca
+
 
   const getRarityIcon = (rarity: string | undefined) => {
     switch (rarity) {
@@ -436,22 +406,6 @@
               </div>
             </div>
 
-<<<<<<< HEAD
-            {isLoadingStore ? (
-              <div className="text-center py-12"><div className="animate-spin w-8 h-8 border-4 border-primary border-t-transparent rounded-full mx-auto" /></div>
-            ) : (
-              <div className="space-y-6">
-                <div>
-                  <h3 className="text-xl font-semibold mb-4 flex items-center gap-2">
-                    <Sparkles className="w-5 h-5 text-purple-500" />
-                    Premium Items
-                  </h3>
-                  <div className="grid grid-cols-1 md:grid-cols-3 gap-4">
-                    {storeData?.premiumItems?.map((item: PremiumStoreItem) => (
-                    <Card key={item.id} className="hover:shadow-lg transition-shadow">
-                      <CardHeader>
-                        <div className="flex items-center justify-between">
-=======
             <div className="grid grid-cols-1 md:grid-cols-2 gap-6">
               {storeData?.premiumItems?.slice(0, 4).map((item: any) => {
                 const ItemIcon = getItemIcon(item.category, item.id);
@@ -528,7 +482,6 @@
                           <ItemIcon className="w-5 h-5 text-white" />
                         </div>
                         <div>
->>>>>>> 544a2cca
                           <CardTitle className="text-lg">{item.name}</CardTitle>
                           <Badge className={getRarityBadge(item.rarity)} variant="secondary">
                             {item.rarity?.toUpperCase()}
@@ -548,15 +501,6 @@
                               </span>
                             ))}
                           </div>
-<<<<<<< HEAD
-                          <Button 
-                            onClick={() => purchaseItemMutation.mutate({ itemId: item.id, currency: 'gems' })}
-                            disabled={purchaseItemMutation.isPending || !finances?.premiumCurrency || finances.premiumCurrency < item.priceGems}
-                          >
-                            Buy Now
-                          </Button>
-=======
->>>>>>> 544a2cca
                         </div>
                       )}
                       <div className="flex justify-between items-center">
@@ -583,32 +527,6 @@
             <div className="flex items-center gap-4 p-4 bg-gradient-to-r from-emerald-50 to-blue-50 dark:from-emerald-900 dark:to-blue-900/20 rounded-lg border border-emerald-200">
               <Crown className="w-5 h-5 text-emerald-500" />
               <div>
-<<<<<<< HEAD
-                <h3 className="text-xl font-semibold mb-4 flex items-center gap-2">
-                  <Shield className="w-5 h-5 text-blue-500" />
-                  Equipment
-                </h3>
-                <div className="grid grid-cols-1 md:grid-cols-4 gap-4">
-                  {storeData?.equipment?.map((item: EquipmentStoreItem) => (
-                    <Card key={item.id} className="hover:shadow-lg transition-shadow">
-                      <CardHeader>
-                        <div className="flex items-center justify-between">
-                          <CardTitle className="text-sm">{item.name}</CardTitle>
-                          <Badge className={getRarityColor(item.rarity)}>
-                            {item.rarity}
-                          </Badge>
-                        </div>
-                        <CardDescription className="text-xs">{item.description}</CardDescription>
-                      </CardHeader>
-                      <CardContent className="space-y-3">
-                        <div className="text-xs space-y-1">
-                          {Object.entries(item.statBoosts || {}).map(([stat, boost]) => (
-                            <div key={stat} className="flex justify-between">
-                              <span className="capitalize">{stat}:</span>
-                              <span className="text-green-600">+{boost}</span>
-                            </div>
-                          ))}
-=======
                 <p className="font-medium text-emerald-800 dark:text-emerald-200">Division Tournament Entries</p>
                 <p className="text-sm text-emerald-600 dark:text-emerald-300">
                   2 division-specific tournament options • Daily limits apply
@@ -631,7 +549,6 @@
                           <Badge className={getRarityBadge(entry.rarity)} variant="secondary">
                             {entry.rarity?.toUpperCase()}
                           </Badge>
->>>>>>> 544a2cca
                         </div>
                       </div>
                       <CardDescription>{entry.description}</CardDescription>
@@ -652,14 +569,9 @@
                         <div className="space-y-2">
                           <Button 
                             size="sm"
-<<<<<<< HEAD
-                            onClick={() => purchaseItemMutation.mutate({ itemId: item.id, currency: 'credits' })}
-                            disabled={purchaseItemMutation.isPending || !finances?.credits || finances.credits < (item.price ?? Infinity)}
-=======
                             className={`${getRarityButtonColor(entry.rarity)} font-semibold border-0 shadow-md`}
                             onClick={() => purchaseItemMutation.mutate({ itemId: entry.id, currency: 'credits' })}
                             disabled={!finances?.credits || finances.credits < entry.price}
->>>>>>> 544a2cca
                           >
                             Buy with Credits
                           </Button>
@@ -671,97 +583,10 @@
                           >
                             Buy with Gems
                           </Button>
-<<<<<<< HEAD
-                        </div>
-                      </CardContent>
-                    </Card>
-                  ))}
-                </div>
-              </div>
-            </div>
-            )}
-          </TabsContent>
-
-          <TabsContent value="regular">
-            {isLoadingStore ? (
-              <div className="text-center py-12"><div className="animate-spin w-8 h-8 border-4 border-primary border-t-transparent rounded-full mx-auto" /></div>
-            ) : (
-            <div className="grid grid-cols-1 md:grid-cols-2 lg:grid-cols-3 gap-4">
-              {storeData?.items?.map((item: RegularStoreItem) => (
-                <Card key={item.id} className="hover:shadow-lg transition-shadow">
-                  <CardHeader>
-                    <CardTitle>{item.name}</CardTitle>
-                    <CardDescription>{item.description}</CardDescription>
-                  </CardHeader>
-                  <CardContent className="space-y-4">
-                    <div className="flex justify-between items-center">
-                      <div className="flex items-center gap-2">
-                        <Coins className="w-4 h-4 text-yellow-500" />
-                        <span className="font-bold">{item.price?.toLocaleString()}</span>
-                      </div>
-                      <Button 
-                        onClick={() => purchaseItemMutation.mutate({ itemId: item.id, currency: 'credits' })}
-                        disabled={purchaseItemMutation.isPending || !finances?.credits || finances.credits < (item.price ?? Infinity)}
-                      >
-                        Purchase
-                      </Button>
-                    </div>
-                  </CardContent>
-                </Card>
-              ))}
-            </div>
-            )}
-          </TabsContent>
-
-          <TabsContent value="entries">
-            {isLoadingStore ? (
-              <div className="text-center py-12"><div className="animate-spin w-8 h-8 border-4 border-primary border-t-transparent rounded-full mx-auto" /></div>
-            ) : (
-            <div className="grid grid-cols-1 md:grid-cols-2 gap-6">
-              {storeData?.tournamentEntries?.map((entry: TournamentEntryStoreItem) => (
-                <Card key={entry.id} className="hover:shadow-lg transition-shadow">
-                  <CardHeader>
-                    <CardTitle className="flex items-center gap-2">
-                      <Play className="w-5 h-5" />
-                      {entry.name}
-                    </CardTitle>
-                    <CardDescription>{entry.description}</CardDescription>
-                  </CardHeader>
-                  <CardContent className="space-y-4">
-                    <div className="flex justify-between">
-                      <div className="space-y-2">
-                        <div className="flex items-center gap-2">
-                          <Coins className="w-4 h-4 text-yellow-500" />
-                          <span>{entry.price?.toLocaleString()} Credits</span>
-                        </div>
-                        <div className="text-sm text-muted-foreground">OR</div>
-                        <div className="flex items-center gap-2">
-                          <Gem className="w-4 h-4 text-purple-500" />
-                          <span>{entry.priceGems} Premium Gems</span>
-                        </div>
-                      </div>
-                      <div className="space-y-2">
-                        <Button 
-                          size="sm"
-                          onClick={() => purchaseItemMutation.mutate({ itemId: entry.id, currency: 'credits' })}
-                          disabled={purchaseItemMutation.isPending || !finances?.credits || finances.credits < (entry.price ?? Infinity)}
-                        >
-                          Buy with Credits
-                        </Button>
-                        <Button 
-                          size="sm" 
-                          variant="outline"
-                          onClick={() => purchaseItemMutation.mutate({ itemId: entry.id, currency: 'gems' })}
-                          disabled={purchaseItemMutation.isPending || !finances?.premiumCurrency || finances.premiumCurrency < entry.priceGems}
-                        >
-                          Buy with Gems
-                        </Button>
-=======
                         </div>
                       </div>
                       <div className="text-sm text-muted-foreground">
                         Daily limit: {entry.dailyLimit} entry per day
->>>>>>> 544a2cca
                       </div>
                     </CardContent>
                   </Card>
@@ -771,14 +596,7 @@
             )}
           </TabsContent>
 
-<<<<<<< HEAD
-          <TabsContent value="gems">
-            {isLoadingStore ? (
-               <div className="text-center py-12"><div className="animate-spin w-8 h-8 border-4 border-primary border-t-transparent rounded-full mx-auto" /></div>
-            ) : (
-=======
           <TabsContent value="buy-gems">
->>>>>>> 544a2cca
             <div className="space-y-6">
               <div className="text-center space-y-2">
                 <h2 className="text-2xl font-bold">Premium Gem Packages</h2>
