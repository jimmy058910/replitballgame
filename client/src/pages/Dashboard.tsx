<<<<<<< HEAD
import { useEffect } from "react";
import { useQuery } from "@tanstack/react-query";
import { useAuth } from "@/hooks/useAuth";
import { useToast } from "@/hooks/use-toast";
import Navigation from "@/components/Navigation";
=======
import { useEffect, useState } from "react";
import { useQuery, useMutation, useQueryClient } from "@tanstack/react-query";
import { Link } from "wouter";
import { useAuth } from "@/hooks/useAuth";
import { useToast } from "@/hooks/use-toast";
import { isUnauthorizedError } from "@/lib/authUtils";
>>>>>>> 544a2cca
import { Card, CardContent, CardHeader, CardTitle } from "@/components/ui/card";
import { Button } from "@/components/ui/button";
import { Badge } from "@/components/ui/badge";
import UnifiedPlayerCard from "@/components/UnifiedPlayerCard";
<<<<<<< HEAD
=======
import { TeamNameInput } from "@/components/TeamNameInput";
import PlayerDetailModal from "@/components/PlayerDetailModal";
import { TermsAcceptance } from "@/components/TermsOfService";

>>>>>>> 544a2cca
import LeagueStandings from "@/components/LeagueStandings";
import { apiRequest } from "@/lib/queryClient";
<<<<<<< HEAD
import { Bell, Shield, Calendar } from "lucide-react";
import type { Team, Player, TeamFinances, Match, Season } from "shared/schema";

// Define interfaces for data structures
interface ServerTime {
  currentTime: string;
}

interface LiveMatchData extends Match {
  homeTeamName?: string;
  awayTeamName?: string;
=======
import { Bell, Shield, Calendar, Users as UsersIcon } from "lucide-react"; // Added UsersIcon
import { HelpIcon } from "@/components/help";
import { useContextualHelp } from "@/hooks/useContextualHelp";

// Type interfaces for API responses
interface Team {
  id: string;
  name: string;
  division: number;
  wins: number;
  losses: number;
  draws: number;
  points: number;
  teamPower: number;
  teamCamaraderie: number;
  credits: number;
}

interface Player {
  id: string;
  name: string;
  firstName: string;
  lastName: string;
  race: string;
  age: number;
  speed: number;
  power: number;
  throwing: number;
  catching: number;
  kicking: number;
  stamina: number;
  leadership: number;
  agility: number;
  potentialRating: number;
  role: string;
}

interface Finances {
  credits: number;
  premiumCurrency: number;
}

interface SeasonalCycle {
  season: string;
  currentDay: number;
  phase: string;
  description: string;
  details: string;
  daysUntilPlayoffs?: number;
  daysUntilNewSeason?: number;
}
// Division naming utilities
const DIVISION_NAMES = {
  1: "Diamond League",
  2: "Platinum League", 
  3: "Gold League",
  4: "Silver League",
  5: "Bronze League",
  6: "Iron League",
  7: "Stone League",
  8: "Copper League",
} as const;

const DIVISION_8_SUBDIVISIONS = [
  "Alpha", "Beta", "Gamma", "Delta", "Epsilon", "Zeta", "Eta", "Theta",
  "Iota", "Kappa", "Lambda", "Mu", "Nu", "Xi", "Omicron", "Pi",
  "Rho", "Sigma", "Tau", "Upsilon", "Phi", "Chi", "Psi", "Omega"
];

function getDivisionNameWithSubdivision(division: number, subdivision?: string): string {
  const baseName = DIVISION_NAMES[division as keyof typeof DIVISION_NAMES] || `Division ${division}`;
  
  if (division === 8 && subdivision && typeof subdivision === 'string' && subdivision !== "main") {
    // Use actual subdivision from database
    const subdivisionName = subdivision.charAt(0).toUpperCase() + subdivision.slice(1);
    return `${baseName} - ${subdivisionName}`;
  }
  
  return baseName;
}

// Helper function for Camaraderie Description
function getTeamCamaraderieDescription(camaraderie: number | undefined | null): string {
  if (camaraderie === undefined || camaraderie === null) return "Overall team cohesion.";
  if (camaraderie >= 91) return "Excellent (91-100): Team is in perfect sync!";
  if (camaraderie >= 76) return "Good (76-90): Strong team bonds.";
  if (camaraderie >= 41) return "Average (41-75): Room for improvement.";
  if (camaraderie >= 26) return "Low (26-40): Some friction in the ranks.";
  return "Poor (0-25): Team spirit is suffering.";
}

// Helper function for Camaraderie Tier Name Only
function getTeamCamaraderieTier(camaraderie: number | undefined | null): string {
  if (camaraderie === undefined || camaraderie === null) return "Unknown";
  if (camaraderie >= 91) return "Excellent";
  if (camaraderie >= 76) return "Good";
  if (camaraderie >= 41) return "Average";
  if (camaraderie >= 26) return "Low";
  return "Poor";
}

// Helper function for Camaraderie Description Only
function getTeamCamaraderieDescriptionOnly(camaraderie: number | undefined | null): string {
  if (camaraderie === undefined || camaraderie === null) return "Overall team cohesion";
  if (camaraderie >= 91) return "Team is in perfect sync!";
  if (camaraderie >= 76) return "Strong team bonds";
  if (camaraderie >= 41) return "Room for improvement";
  if (camaraderie >= 26) return "Some friction in the ranks";
  return "Team spirit is suffering";
}

// Helper function for Team Power Tier Description
function getTeamPowerDescription(teamPower: number | undefined | null): string {
  if (teamPower === undefined || teamPower === null) return "Building for the future.";
  
  if (teamPower >= 31) return "A powerhouse of the league.";
  if (teamPower >= 26) return "A true championship threat.";
  if (teamPower >= 21) return "Can challenge any team on a good day.";
  if (teamPower >= 16) return "Showing signs of promise.";
  return "Building for the future.";
}

// Helper function to get team's current ranking position
function getTeamRankPosition(standings: any[], teamId: string): string {
  if (!standings || !teamId) return "";
  
  const teamPosition = standings.findIndex(team => team.id === teamId);
  if (teamPosition === -1) return "";
  
  const position = teamPosition + 1;
  const teamPoints = standings[teamPosition]?.points || 0;
  
  // Check for ties by looking at teams with same points
  const teamsWithSamePoints = standings.filter(team => team.points === teamPoints);
  const isTie = teamsWithSamePoints.length > 1;
  
  // Format position with proper suffix
  let suffix = "th";
  if (position % 10 === 1 && position % 100 !== 11) suffix = "st";
  else if (position % 10 === 2 && position % 100 !== 12) suffix = "nd";
  else if (position % 10 === 3 && position % 100 !== 13) suffix = "rd";
  
  return isTie ? `T-${position}${suffix}` : `${position}${suffix}`;
>>>>>>> 544a2cca
}

// Server Time Display Component
function ServerTimeDisplay({ serverTime }: { serverTime: ServerTime | undefined }) {
  const formatServerTime = () => {
<<<<<<< HEAD
    if (!serverTime?.currentTime) return "Loading...";

    const time = new Date(serverTime.currentTime);
=======
    const timeData = serverTime?.data || serverTime;
    if (!timeData?.currentTime) return "Loading...";
    
    const time = new Date(timeData.currentTime);
>>>>>>> 544a2cca
    const easternTime = time.toLocaleString("en-US", {
      timeZone: "America/Detroit", // Use Detroit for consistency with backend
      hour: "numeric",
      minute: "2-digit",
      hour12: true
    });

    return easternTime;
  };

<<<<<<< HEAD
  const getTimeUntilNextDay = () => {
    if (!serverTime?.currentTime) return "";

    const now = new Date(serverTime.currentTime);
    const nextDay = new Date(now);
    nextDay.setDate(nextDay.getDate() + 1);
    nextDay.setHours(3, 0, 0, 0); // 3 AM EST

    const timeUntil = nextDay.getTime() - now.getTime();
    const hours = Math.floor(timeUntil / (1000 * 60 * 60));
    const minutes = Math.floor((timeUntil % (1000 * 60 * 60)) / (1000 * 60));

    if (hours > 0) {
      return `Next day: ${hours}h ${minutes}m`;
    } else {
      return `Next day: ${minutes}m`;
    }
=======
  const getSchedulingWindowStatus = () => {
    const timeData = serverTime?.data || serverTime;
    if (!timeData) return "";
    
    // Always show the Game Day countdown instead of "Games: OPEN"
    return `Next Game Day: ${timeData.timeUntilNextWindow?.hours || 0}h ${timeData.timeUntilNextWindow?.minutes || 0}m`;
>>>>>>> 544a2cca
  };

  return (
    <Card className="bg-blue-900 border-blue-700">
      <CardContent className="p-2">
        <div className="text-center">
          <div className="text-blue-200 font-medium text-sm">EST: {formatServerTime()}</div>
          <div className="text-blue-300 text-xs">{getSchedulingWindowStatus()}</div>
        </div>
      </CardContent>
    </Card>
  );
}

export default function Dashboard() {
  const { toast } = useToast();
  const { isAuthenticated, isLoading } = useAuth();
<<<<<<< HEAD
=======
  const queryClient = useQueryClient();
  const [selectedPlayer, setSelectedPlayer] = useState(null);
  const [showPlayerModal, setShowPlayerModal] = useState(false);


>>>>>>> 544a2cca

  // Redirect to home if not authenticated
  useEffect(() => {
    if (!isLoading && !isAuthenticated) {
      toast({
        title: "Unauthorized",
        description: "You are logged out. Logging in again...",
        variant: "destructive",
      });
      setTimeout(() => {
        window.location.href = "/api/login";
      }, 500);
      return;
    }
  }, [isAuthenticated, isLoading, toast]);

<<<<<<< HEAD
  const teamQuery = useQuery({
    queryKey: ["myTeam"],
    queryFn: (): Promise<Team> => apiRequest("/api/teams/my"), // Removed <Team> from apiRequest
=======
  const { data: team, isLoading: teamLoading, error: teamError } = useQuery<Team>({
    queryKey: ["/api/teams/my"],
>>>>>>> 544a2cca
  });
  const team = teamQuery.data as Team | undefined;
  const teamLoading = teamQuery.isLoading;

<<<<<<< HEAD
  const financesQuery = useQuery({
    queryKey: ["myTeamFinances"],
    queryFn: (): Promise<TeamFinances> => apiRequest("/api/teams/my/finances"), // Removed <TeamFinances>
    enabled: !!team,
=======
  const { data: finances } = useQuery<Finances>({
    queryKey: [`/api/teams/${team?.id}/finances`],
    enabled: !!team?.id,
>>>>>>> 544a2cca
  });
  const finances = financesQuery.data as TeamFinances | undefined;

<<<<<<< HEAD
  const playersQuery = useQuery({
    queryKey: ["teamPlayers", team?.id],
    queryFn: (): Promise<Player[]> => apiRequest(`/api/teams/${team!.id}/players`), // Removed <Player[]>
=======
  const { data: players, isLoading: playersLoading, error: playersError } = useQuery<Player[]>({
    queryKey: [`/api/teams/${team?.id}/players`],
>>>>>>> 544a2cca
    enabled: !!team?.id,
    retry: 1,
    staleTime: 30 * 1000, // 30 seconds
    refetchOnWindowFocus: true,
  });
  const players = playersQuery.data as Player[] | undefined;
  const playersLoading = playersQuery.isLoading;
  const playersError = playersQuery.error;

<<<<<<< HEAD
  const liveMatchesQuery = useQuery({
    queryKey: ["liveMatches"],
    queryFn: (): Promise<LiveMatchData[]> => apiRequest("/api/matches/live"), // Removed <LiveMatchData[]>
=======
  // Debug logging can be removed in production
  // console.log('Dashboard Debug:', { teamId: team?.id, teamName: team?.name, playersCount: players?.length });

  const { data: liveMatches } = useQuery<any[]>({
    queryKey: ["/api/matches/live"],
>>>>>>> 544a2cca
    refetchInterval: 5000, // Refresh every 5 seconds for live matches
  });
  const liveMatches = liveMatchesQuery.data as LiveMatchData[] | undefined;

<<<<<<< HEAD
  const seasonalCycleQuery = useQuery({
    queryKey: ["currentSeasonCycle"],
    queryFn: (): Promise<Season> => apiRequest("/api/season/current-cycle"), // Removed <Season>
=======
  const { data: seasonalCycle } = useQuery<SeasonalCycle>({
    queryKey: ["/api/season/current-cycle"],
>>>>>>> 544a2cca
    refetchInterval: 60000, // Refresh every minute
  });
  const seasonalCycle = seasonalCycleQuery.data as Season | undefined;

<<<<<<< HEAD
  const serverTimeQuery = useQuery({
    queryKey: ["serverTime"],
    queryFn: (): Promise<ServerTime> => apiRequest("/api/server/time"), // Removed <ServerTime>
=======
  const { data: serverTime } = useQuery<any>({
    queryKey: ["/api/server/time"],
>>>>>>> 544a2cca
    refetchInterval: 30000, // Update every 30 seconds
  });
  const serverTime = serverTimeQuery.data as ServerTime | undefined;


  const { data: standings } = useQuery<any[]>({
    queryKey: [`/api/leagues/${team?.division || 8}/standings`],
    enabled: !!team?.division,
  });

  if (isLoading || teamLoading) {
    return (
      <div className="min-h-screen bg-gray-900 flex items-center justify-center">
        <div className="animate-spin rounded-full h-32 w-32 border-b-2 border-primary-500"></div>
      </div>
    );
  }

  if (!team) {
    return (
      <div className="min-h-screen bg-gray-900 text-white">
        <div className="max-w-4xl mx-auto px-4 py-16 text-center">
          <h1 className="font-orbitron text-3xl font-bold mb-6">Welcome to Realm Rivalry!</h1>
          <p className="text-gray-300 mb-8">Create your team to start your journey to glory.</p>
          <TeamCreationForm />
        </div>
      </div>
    );
  }

  return (
<<<<<<< HEAD
    <div className="min-h-screen bg-gray-900 text-white">
      <Navigation />

=======
    <div className="min-h-screen bg-gray-900 text-white dashboard-container">
      
>>>>>>> 544a2cca
      <div className="max-w-7xl mx-auto px-4 sm:px-6 lg:px-8 py-8">
        {/* Dashboard Overview */}
        <div className="mb-8">
          <div className="flex items-center justify-between mb-6">
            <h2 className="font-orbitron text-2xl font-bold">Team Dashboard</h2>
            <ServerTimeDisplay serverTime={serverTime} />
          </div>

<<<<<<< HEAD
          {/* Seasonal Cycle Display */}
          {seasonalCycle && (
=======
          {/* Enhanced Dynamic Dashboard Header */}
          {(seasonalCycle as any) && (
>>>>>>> 544a2cca
            <Card className="bg-gradient-to-r from-purple-900 to-blue-900 border-purple-700 mb-6">
              <CardContent className="p-6">
                <div className="flex items-center justify-between">
                  <div className="flex items-center gap-4">
                    <div className="bg-purple-600 bg-opacity-30 p-3 rounded-full">
                      <Calendar className="h-8 w-8 text-purple-200" />
                    </div>
<<<<<<< HEAD
                    <div>
                      {/* Assuming SeasonalCycle (now Season) has 'year' and 'name' or similar */}
                      <div className="text-sm text-purple-200 mb-1">Season {seasonalCycle.year} - {seasonalCycle.name}</div>
                      {/* TODO: Update Season type if description/details/phase/currentDay etc. are needed directly */}
                      {/* For now, using placeholder or removing to avoid errors if not in Season type */}
                      <h2 className="text-2xl font-bold text-white mb-1">{ (seasonalCycle as any).description || "Current Phase"}</h2>
                      <p className="text-purple-100 text-sm">{ (seasonalCycle as any).details || "More info soon..."}</p>
                    </div>
                  </div>
                  <div className="text-right">
                    <div className="text-lg font-bold text-white mb-1">Day {(seasonalCycle as any).currentDay ?? 'N/A'}/17</div>
                    <Badge
                      variant={(seasonalCycle as any).phase === "Regular Season" ? "default" :
=======
                    <div className="flex-1">
                      <div className="text-sm text-purple-200 mb-1">{(seasonalCycle as any).season}</div>
                      <h2 className="text-2xl font-bold text-white mb-1">
                        {(seasonalCycle as any).phaseTitle || (seasonalCycle as any).description}
                      </h2>
                      <p className="text-purple-100 text-sm mb-2">
                        {(seasonalCycle as any).description}
                      </p>
                      <p className="text-purple-200 text-sm font-medium">
                        {(seasonalCycle as any).dynamicDetail || (seasonalCycle as any).details}
                      </p>
                    </div>
                  </div>
                  <div className="text-right min-w-[140px]">
                    <div className="text-lg font-bold text-white mb-1">Day {(seasonalCycle as any).currentDay}/17</div>
                    <Badge 
                      variant={(seasonalCycle as any).phase === "Regular Season" ? "default" : 
>>>>>>> 544a2cca
                              (seasonalCycle as any).phase === "Playoffs" ? "destructive" : "secondary"}
                      className={`text-xs mb-2 ${
                        (seasonalCycle as any).phase === "Playoffs" ? "bg-yellow-600 text-yellow-100" : ""
                      }`}
                    >
                      {(seasonalCycle as any).phase || "Upcoming"}
                    </Badge>
                    {(seasonalCycle as any).countdownText && (
                      <div className="text-xs text-purple-200 mt-1 font-semibold">
                        {(seasonalCycle as any).countdownText}
                      </div>
                    )}
                    {/* Legacy countdown fallbacks */}
                    {!(seasonalCycle as any).countdownText && (seasonalCycle as any).daysUntilPlayoffs > 0 && (
                      <div className="text-xs text-purple-200 mt-1">
                        {(seasonalCycle as any).daysUntilPlayoffs} days to playoffs
                      </div>
                    )}
                    {!(seasonalCycle as any).countdownText && (seasonalCycle as any).daysUntilNewSeason > 0 && (seasonalCycle as any).phase === "Off-Season" && (
                      <div className="text-xs text-purple-200 mt-1">
                        {(seasonalCycle as any).daysUntilNewSeason} days to new season
                      </div>
                    )}
                  </div>
                </div>
              </CardContent>
            </Card>
          )}

          {/* Stats Cards */}
          <div className="grid grid-cols-1 md:grid-cols-2 lg:grid-cols-4 gap-6 mb-8">
<<<<<<< HEAD
            <Card className="bg-gray-800 border-gray-700">
              <CardContent className="p-6">
                <div className="flex items-center justify-between">
                  <div>
                    <p className="text-gray-400 text-sm">Division Rank</p>
                    <p className="text-2xl font-bold text-gold-400">
                      {team.division === 8 ? "New" : `Div ${team.division ?? 'N/A'}`}
                    </p>
                    <p className="text-xs text-gray-400">{team.wins ?? 0}W - {team.losses ?? 0}L - {team.draws ?? 0}D</p>
                  </div>
                  <div className="bg-gold-400 bg-opacity-20 p-3 rounded-lg">
                    <i className="fas fa-trophy text-gold-400 text-xl"></i>
                  </div>
                </div>
              </CardContent>
            </Card>

            <Card className="bg-gray-800 border-gray-700">
              <CardContent className="p-6">
                <div className="flex items-center justify-between">
                  <div>
                    <p className="text-gray-400 text-sm">Win Rate</p>
                    <p className="text-2xl font-bold text-green-400">
                      {(team.wins ?? 0) + (team.losses ?? 0) + (team.draws ?? 0) > 0
                        ? Math.round(((team.wins ?? 0) / ((team.wins ?? 0) + (team.losses ?? 0) + (team.draws ?? 0))) * 100)
                        : 0}%
                    </p>
                    <p className="text-xs text-gray-400">{team.points ?? 0} points</p>
                  </div>
                  <div className="bg-green-400 bg-opacity-20 p-3 rounded-lg">
                    <i className="fas fa-chart-line text-green-400 text-xl"></i>
                  </div>
                </div>
              </CardContent>
            </Card>

            <Card className="bg-gray-800 border-gray-700">
              <CardContent className="p-6">
                <div className="flex items-center justify-between">
                  <div>
                    <p className="text-gray-400 text-sm">Team Power</p>
                    <p className="text-2xl font-bold text-primary-400">{team.teamPower ?? 0}</p>
                    <p className="text-xs text-green-400">Building strength</p>
=======
            <Link href="/competition">
              <Card className="bg-gray-800 border-gray-700 hover:bg-gray-700 transition-colors cursor-pointer h-32">
                <CardContent className="p-6 h-full">
                  <div className="flex items-center justify-between h-full">
                    <div className="flex flex-col justify-center">
                      <div className="flex items-center gap-2">
                        <p className="text-gray-400 text-sm">Division Rank</p>
                        <HelpIcon content="Your team's current division. New teams start in Division 8. Top 2 teams promote, bottom 2 relegate each season. Click to view detailed standings." />
                      </div>
                      <p className="text-lg font-bold text-gold-400">
                        Division {team.division}
                      </p>
                      <p className="text-sm text-gold-300">
                        {getTeamRankPosition(standings || [], team.id) || "1st"} Place
                      </p>
                      <p className="text-xs text-gray-400">
                        {team.wins}W - {team.losses}L - {team.draws}D
                      </p>
                    </div>
                    <div className={`${team.division === 8 ? 'bg-orange-600' : 'bg-gold-400'} bg-opacity-20 p-3 rounded-lg`}>
                      <i className={`fas ${team.division === 8 ? 'fa-shield-alt text-orange-600' : 'fa-trophy text-gold-400'} text-xl`}></i>
                    </div>
                  </div>
                </CardContent>
              </Card>
            </Link>
            

            
            <Card className="bg-gray-800 border-gray-700 h-32">
              <CardContent className="p-6 h-full">
                <div className="flex items-center justify-between h-full">
                  <div className="flex flex-col justify-center">
                    <div className="flex items-center gap-2">
                      <p className="text-gray-400 text-sm">Team Power</p>
                      <HelpIcon content="Combined power rating of all your players. Higher power means stronger overall team performance." />
                    </div>
                    <p className="text-2xl font-bold text-primary-400">{team.teamPower}</p>
                    <p className="text-xs text-green-400">{getTeamPowerDescription(team.teamPower)}</p>
>>>>>>> 544a2cca
                  </div>
                  <div className="bg-primary-400 bg-opacity-20 p-3 rounded-lg">
                    <i className="fas fa-bolt text-primary-400 text-xl"></i>
                  </div>
                </div>
              </CardContent>
            </Card>
<<<<<<< HEAD

            <Card className="bg-gray-800 border-gray-700">
              <CardContent className="p-6">
                <div className="flex items-center justify-between">
                  <div>
                    <p className="text-gray-400 text-sm">Credits</p>
                    <p className="text-2xl font-bold text-gold-400">{(finances?.credits ?? team.credits ?? 0).toLocaleString()}</p>
                    <p className="text-xs text-gray-400">Available funds</p>
=======
            
            <Link href="/team?tab=finances">
              <Card className="bg-gray-800 border-gray-700 hover:bg-gray-700 transition-colors cursor-pointer h-32">
                <CardContent className="p-6 h-full">
                  <div className="flex items-center justify-between h-full">
                    <div className="flex flex-col justify-center">
                      <div className="flex items-center gap-2">
                        <p className="text-gray-400 text-sm">Credits</p>
                        <HelpIcon content="Primary game currency. Earn through matches, achievements, and season rewards. Use for salaries and purchases. Click to view financial details." />
                      </div>
                      <p className="text-2xl font-bold text-gold-400">{(finances?.credits || team.credits || 0).toLocaleString()}</p>
                      <p className="text-xs text-gray-400">Available funds</p>
                    </div>
                    <div className="bg-gold-400 bg-opacity-20 p-3 rounded-lg">
                      <i className="fas fa-coins text-gold-400 text-xl"></i>
                    </div>
>>>>>>> 544a2cca
                  </div>
                </CardContent>
              </Card>
            </Link>

            <Link href="/team?tab=staff&subtab=chemistry">
              <Card className="bg-gray-800 border-gray-700 hover:bg-gray-700 transition-colors cursor-pointer h-32">
                <CardContent className="p-6 h-full">
                  <div className="flex items-center justify-between h-full">
                    <div className="flex flex-col justify-center">
                      <div className="flex items-center gap-2">
                        <p className="text-gray-400 text-sm">Team Camaraderie</p>
                        <HelpIcon content="Team chemistry (0-100). High camaraderie provides in-game bonuses, injury resistance, and better contract negotiations. Click to view team chemistry details." />
                      </div>
                      <p className="text-2xl font-bold text-teal-400">{team?.teamCamaraderie ?? 'N/A'}</p>
                      <p className="text-sm text-teal-300 font-medium">
                        {getTeamCamaraderieTier(team?.teamCamaraderie)}
                      </p>
                      <p className="text-xs text-gray-400">
                        {getTeamCamaraderieDescriptionOnly(team?.teamCamaraderie)}
                      </p>
                    </div>
                    <div className="bg-teal-400 bg-opacity-20 p-3 rounded-lg">
                      <UsersIcon className="text-teal-400 text-xl" />
                    </div>
                  </div>
                </CardContent>
              </Card>
            </Link>
          </div>
        </div>

        {/* Live Match Section */}
        {liveMatches && liveMatches.length > 0 && liveMatches[0] &&  (
          <div className="mb-8">
            <Card className="bg-gray-800 border-gray-700">
              <CardContent className="p-4">
                <div className="flex items-center justify-between">
                  <div className="space-y-1">
                    <div className="text-sm font-medium">
                      {liveMatches[0].homeTeamName || "Team 1"} vs {liveMatches[0].awayTeamName || "Team 2"}
                    </div>
                    <div className="text-xs text-gray-400">
                      {liveMatches[0].status === "live" ? "Live Match" : liveMatches[0].status}
                    </div>
                  </div>
                  <Badge className="bg-green-500 text-white">
                    Text Simulation Available
                  </Badge>
                </div>
              </CardContent>
            </Card>
          </div>
        )}

        {/* Team Roster Preview */}
        <div className="grid grid-cols-1 lg:grid-cols-2 gap-8 mb-8">
          <Card className="bg-gray-800 border-gray-700">
            <CardHeader className="border-b border-gray-700">
              <div className="flex items-center justify-between">
                <CardTitle className="font-orbitron text-xl">{team.name}</CardTitle>
                <Button variant="outline" size="sm" onClick={() => window.location.href = '/team'}>
                  View All
                </Button>
              </div>
            </CardHeader>
            <CardContent className="p-6 player-roster">
              {playersLoading ? (
                <div className="flex justify-center py-8">
                  <div className="animate-spin rounded-full h-8 w-8 border-b-2 border-primary-500"></div>
                </div>
              ) : playersError ? (
                <div className="text-center py-8">
                  <p className="text-red-400">Error loading players: {(playersError as Error).message}</p>
                </div>
              ) : !players || players.length === 0 ? (
                <div className="text-center py-8">
                  <p className="text-gray-400">No players found</p>
                  <p className="text-sm text-gray-500">Visit the Team page to add players</p>
                </div>
              ) : (
                <div className="grid grid-cols-1 md:grid-cols-2 gap-6">
<<<<<<< HEAD
                  {players.map((player: Player) => (
                    <UnifiedPlayerCard
=======
                  {players.map((player: any) => (
                    <div 
>>>>>>> 544a2cca
                      key={player.id}
                      onClick={() => {
                        setSelectedPlayer(player);
                        setShowPlayerModal(true);
                      }}
                      className="cursor-pointer"
                    >
                      <UnifiedPlayerCard
                        player={player}
                        variant="dashboard"
                      />
                    </div>
                  ))}
                </div>
              )}
            </CardContent>
          </Card>

          <Card className="bg-gray-800 border-gray-700">
            <CardHeader className="border-b border-gray-700">
<<<<<<< HEAD
              <CardTitle className="font-orbitron text-xl">Division {team?.division ?? 8} - {(team?.division ?? 8) === 8 ? "Rookie League" : "Advanced League"}</CardTitle>
=======
              <CardTitle className="font-orbitron text-xl">Division {team?.division || 8} - {getDivisionNameWithSubdivision(team?.division || 8, team?.subdivision)}</CardTitle>
>>>>>>> 544a2cca
            </CardHeader>
            <CardContent className="p-6">
              <LeagueStandings division={team?.division ?? 8} />
            </CardContent>
          </Card>

          {/* SuperUser Access */}
          {team?.name === "Macomb Cougars" && (
            <Card className="bg-gray-800 border-gray-700">
              <CardHeader>
                <CardTitle className="text-white flex items-center gap-2">
                  <Shield className="w-5 h-5 text-red-400" />
                  SuperUser Panel
                </CardTitle>
              </CardHeader>
              <CardContent className="p-6">
                <div className="space-y-3">
                  <p className="text-gray-300 mb-2">Access administrative controls for testing and game management</p>
                  <Button 
                    onClick={() => window.location.href = '/superuser'}
                    variant="outline" 
                    className="w-full text-red-400 border-red-400 hover:bg-red-400 hover:text-white"
                  >
                    Open SuperUser Panel
                  </Button>
                </div>
              </CardContent>
            </Card>
          )}
        </div>
      </div>

      {/* Player Detail Modal */}
      {selectedPlayer && (
        <PlayerDetailModal
          player={selectedPlayer}
          isOpen={showPlayerModal}
          onClose={() => {
            setShowPlayerModal(false);
            setSelectedPlayer(null);
          }}
        />
      )}
    </div>
  );
}

function TeamCreationForm() {
  const { toast } = useToast();
  const queryClient = useQueryClient();
  const { startTutorialAfterTeamCreation } = useContextualHelp();
  const [teamName, setTeamName] = useState("");
  const [isValid, setIsValid] = useState(false);
  const [sanitizedName, setSanitizedName] = useState("");
  const [isSubmitting, setIsSubmitting] = useState(false);
  const [termsAccepted, setTermsAccepted] = useState(false);

  const handleValidationChange = (valid: boolean, sanitized?: string) => {
    setIsValid(valid);
    setSanitizedName(sanitized || "");
  };

  const handleCreateTeam = async (e: React.FormEvent<HTMLFormElement>) => {
    e.preventDefault();
    
    if (!isValid || !sanitizedName) {
      toast({
        title: "Invalid Team Name",
        description: "Please fix the team name issues before creating your team.",
        variant: "destructive",
      });
      return;
    }

    if (!termsAccepted) {
      toast({
        title: "Terms of Service Required",
        description: "You must accept the Terms of Service and End-User License Agreement to create an account.",
        variant: "destructive",
      });
      return;
    }

    setIsSubmitting(true);

    try {
      const response = await fetch('/api/teams', {
        method: 'POST',
        headers: { 'Content-Type': 'application/json' },
        credentials: 'include',
        body: JSON.stringify({ name: sanitizedName }),
      });

      if (!response.ok) {
        const errorData = await response.json();
        throw new Error(errorData.message || 'Failed to create team');
      }

      toast({
        title: "Team Created!",
        description: "Your team has been created with 12 starting players.",
      });

      // Invalidate queries to refetch team data
      queryClient.invalidateQueries({ queryKey: ["/api/teams/my"] });
      queryClient.invalidateQueries({ queryKey: ["/api/teams/my/finances"] });
      
      // Start tutorial for new team
      setTimeout(() => {
        startTutorialAfterTeamCreation();
      }, 1000); // Small delay to let the UI update
    } catch (error: any) {
      console.error('Error creating team:', error);
      toast({
        title: "Error",
        description: error.message || "Failed to create team. Please try again.",
        variant: "destructive",
      });
    } finally {
      setIsSubmitting(false);
    }
  };

  return (
    <Card className="bg-gray-800 border-gray-700 max-w-md mx-auto">
      <CardHeader>
        <CardTitle className="font-orbitron">Create Your Team</CardTitle>
      </CardHeader>
      <CardContent>
        <form onSubmit={handleCreateTeam} className="space-y-6">
          <TeamNameInput
            value={teamName}
            onChange={setTeamName}
            onValidationChange={handleValidationChange}
            showRules={true}
          />
          <TermsAcceptance 
            accepted={termsAccepted}
            onAcceptanceChange={setTermsAccepted}
          />
          <Button 
            type="submit" 
            className="w-full bg-primary-600 hover:bg-primary-700 disabled:opacity-50 disabled:cursor-not-allowed"
            disabled={!isValid || !termsAccepted || isSubmitting}
          >
            {isSubmitting ? "Creating Team..." : "Create Team"}
          </Button>
        </form>
      </CardContent>
    </Card>
  );
}<|MERGE_RESOLUTION|>--- conflicted
+++ resolved
@@ -1,43 +1,19 @@
-<<<<<<< HEAD
-import { useEffect } from "react";
-import { useQuery } from "@tanstack/react-query";
-import { useAuth } from "@/hooks/useAuth";
-import { useToast } from "@/hooks/use-toast";
-import Navigation from "@/components/Navigation";
-=======
 import { useEffect, useState } from "react";
 import { useQuery, useMutation, useQueryClient } from "@tanstack/react-query";
 import { Link } from "wouter";
 import { useAuth } from "@/hooks/useAuth";
 import { useToast } from "@/hooks/use-toast";
 import { isUnauthorizedError } from "@/lib/authUtils";
->>>>>>> 544a2cca
+import Navigation from "@/components/Navigation";
 import { Card, CardContent, CardHeader, CardTitle } from "@/components/ui/card";
 import { Button } from "@/components/ui/button";
 import { Badge } from "@/components/ui/badge";
 import UnifiedPlayerCard from "@/components/UnifiedPlayerCard";
-<<<<<<< HEAD
-=======
 import { TeamNameInput } from "@/components/TeamNameInput";
 import PlayerDetailModal from "@/components/PlayerDetailModal";
 import { TermsAcceptance } from "@/components/TermsOfService";
-
->>>>>>> 544a2cca
 import LeagueStandings from "@/components/LeagueStandings";
 import { apiRequest } from "@/lib/queryClient";
-<<<<<<< HEAD
-import { Bell, Shield, Calendar } from "lucide-react";
-import type { Team, Player, TeamFinances, Match, Season } from "shared/schema";
-
-// Define interfaces for data structures
-interface ServerTime {
-  currentTime: string;
-}
-
-interface LiveMatchData extends Match {
-  homeTeamName?: string;
-  awayTeamName?: string;
-=======
 import { Bell, Shield, Calendar, Users as UsersIcon } from "lucide-react"; // Added UsersIcon
 import { HelpIcon } from "@/components/help";
 import { useContextualHelp } from "@/hooks/useContextualHelp";
@@ -181,22 +157,15 @@
   else if (position % 10 === 3 && position % 100 !== 13) suffix = "rd";
   
   return isTie ? `T-${position}${suffix}` : `${position}${suffix}`;
->>>>>>> 544a2cca
 }
 
 // Server Time Display Component
 function ServerTimeDisplay({ serverTime }: { serverTime: ServerTime | undefined }) {
   const formatServerTime = () => {
-<<<<<<< HEAD
-    if (!serverTime?.currentTime) return "Loading...";
-
-    const time = new Date(serverTime.currentTime);
-=======
     const timeData = serverTime?.data || serverTime;
     if (!timeData?.currentTime) return "Loading...";
     
     const time = new Date(timeData.currentTime);
->>>>>>> 544a2cca
     const easternTime = time.toLocaleString("en-US", {
       timeZone: "America/Detroit", // Use Detroit for consistency with backend
       hour: "numeric",
@@ -207,32 +176,12 @@
     return easternTime;
   };
 
-<<<<<<< HEAD
-  const getTimeUntilNextDay = () => {
-    if (!serverTime?.currentTime) return "";
-
-    const now = new Date(serverTime.currentTime);
-    const nextDay = new Date(now);
-    nextDay.setDate(nextDay.getDate() + 1);
-    nextDay.setHours(3, 0, 0, 0); // 3 AM EST
-
-    const timeUntil = nextDay.getTime() - now.getTime();
-    const hours = Math.floor(timeUntil / (1000 * 60 * 60));
-    const minutes = Math.floor((timeUntil % (1000 * 60 * 60)) / (1000 * 60));
-
-    if (hours > 0) {
-      return `Next day: ${hours}h ${minutes}m`;
-    } else {
-      return `Next day: ${minutes}m`;
-    }
-=======
   const getSchedulingWindowStatus = () => {
     const timeData = serverTime?.data || serverTime;
     if (!timeData) return "";
     
     // Always show the Game Day countdown instead of "Games: OPEN"
     return `Next Game Day: ${timeData.timeUntilNextWindow?.hours || 0}h ${timeData.timeUntilNextWindow?.minutes || 0}m`;
->>>>>>> 544a2cca
   };
 
   return (
@@ -250,14 +199,11 @@
 export default function Dashboard() {
   const { toast } = useToast();
   const { isAuthenticated, isLoading } = useAuth();
-<<<<<<< HEAD
-=======
   const queryClient = useQueryClient();
   const [selectedPlayer, setSelectedPlayer] = useState(null);
   const [showPlayerModal, setShowPlayerModal] = useState(false);
 
 
->>>>>>> 544a2cca
 
   // Redirect to home if not authenticated
   useEffect(() => {
@@ -274,86 +220,40 @@
     }
   }, [isAuthenticated, isLoading, toast]);
 
-<<<<<<< HEAD
-  const teamQuery = useQuery({
-    queryKey: ["myTeam"],
-    queryFn: (): Promise<Team> => apiRequest("/api/teams/my"), // Removed <Team> from apiRequest
-=======
   const { data: team, isLoading: teamLoading, error: teamError } = useQuery<Team>({
     queryKey: ["/api/teams/my"],
->>>>>>> 544a2cca
   });
-  const team = teamQuery.data as Team | undefined;
-  const teamLoading = teamQuery.isLoading;
-
-<<<<<<< HEAD
-  const financesQuery = useQuery({
-    queryKey: ["myTeamFinances"],
-    queryFn: (): Promise<TeamFinances> => apiRequest("/api/teams/my/finances"), // Removed <TeamFinances>
-    enabled: !!team,
-=======
+
   const { data: finances } = useQuery<Finances>({
     queryKey: [`/api/teams/${team?.id}/finances`],
     enabled: !!team?.id,
->>>>>>> 544a2cca
   });
-  const finances = financesQuery.data as TeamFinances | undefined;
-
-<<<<<<< HEAD
-  const playersQuery = useQuery({
-    queryKey: ["teamPlayers", team?.id],
-    queryFn: (): Promise<Player[]> => apiRequest(`/api/teams/${team!.id}/players`), // Removed <Player[]>
-=======
+
   const { data: players, isLoading: playersLoading, error: playersError } = useQuery<Player[]>({
     queryKey: [`/api/teams/${team?.id}/players`],
->>>>>>> 544a2cca
     enabled: !!team?.id,
     retry: 1,
     staleTime: 30 * 1000, // 30 seconds
     refetchOnWindowFocus: true,
   });
-  const players = playersQuery.data as Player[] | undefined;
-  const playersLoading = playersQuery.isLoading;
-  const playersError = playersQuery.error;
-
-<<<<<<< HEAD
-  const liveMatchesQuery = useQuery({
-    queryKey: ["liveMatches"],
-    queryFn: (): Promise<LiveMatchData[]> => apiRequest("/api/matches/live"), // Removed <LiveMatchData[]>
-=======
+
   // Debug logging can be removed in production
   // console.log('Dashboard Debug:', { teamId: team?.id, teamName: team?.name, playersCount: players?.length });
 
   const { data: liveMatches } = useQuery<any[]>({
     queryKey: ["/api/matches/live"],
->>>>>>> 544a2cca
     refetchInterval: 5000, // Refresh every 5 seconds for live matches
   });
-  const liveMatches = liveMatchesQuery.data as LiveMatchData[] | undefined;
-
-<<<<<<< HEAD
-  const seasonalCycleQuery = useQuery({
-    queryKey: ["currentSeasonCycle"],
-    queryFn: (): Promise<Season> => apiRequest("/api/season/current-cycle"), // Removed <Season>
-=======
+
   const { data: seasonalCycle } = useQuery<SeasonalCycle>({
     queryKey: ["/api/season/current-cycle"],
->>>>>>> 544a2cca
     refetchInterval: 60000, // Refresh every minute
   });
-  const seasonalCycle = seasonalCycleQuery.data as Season | undefined;
-
-<<<<<<< HEAD
-  const serverTimeQuery = useQuery({
-    queryKey: ["serverTime"],
-    queryFn: (): Promise<ServerTime> => apiRequest("/api/server/time"), // Removed <ServerTime>
-=======
+
   const { data: serverTime } = useQuery<any>({
     queryKey: ["/api/server/time"],
->>>>>>> 544a2cca
     refetchInterval: 30000, // Update every 30 seconds
   });
-  const serverTime = serverTimeQuery.data as ServerTime | undefined;
 
 
   const { data: standings } = useQuery<any[]>({
@@ -382,14 +282,8 @@
   }
 
   return (
-<<<<<<< HEAD
-    <div className="min-h-screen bg-gray-900 text-white">
-      <Navigation />
-
-=======
     <div className="min-h-screen bg-gray-900 text-white dashboard-container">
       
->>>>>>> 544a2cca
       <div className="max-w-7xl mx-auto px-4 sm:px-6 lg:px-8 py-8">
         {/* Dashboard Overview */}
         <div className="mb-8">
@@ -398,13 +292,8 @@
             <ServerTimeDisplay serverTime={serverTime} />
           </div>
 
-<<<<<<< HEAD
-          {/* Seasonal Cycle Display */}
-          {seasonalCycle && (
-=======
           {/* Enhanced Dynamic Dashboard Header */}
           {(seasonalCycle as any) && (
->>>>>>> 544a2cca
             <Card className="bg-gradient-to-r from-purple-900 to-blue-900 border-purple-700 mb-6">
               <CardContent className="p-6">
                 <div className="flex items-center justify-between">
@@ -412,21 +301,6 @@
                     <div className="bg-purple-600 bg-opacity-30 p-3 rounded-full">
                       <Calendar className="h-8 w-8 text-purple-200" />
                     </div>
-<<<<<<< HEAD
-                    <div>
-                      {/* Assuming SeasonalCycle (now Season) has 'year' and 'name' or similar */}
-                      <div className="text-sm text-purple-200 mb-1">Season {seasonalCycle.year} - {seasonalCycle.name}</div>
-                      {/* TODO: Update Season type if description/details/phase/currentDay etc. are needed directly */}
-                      {/* For now, using placeholder or removing to avoid errors if not in Season type */}
-                      <h2 className="text-2xl font-bold text-white mb-1">{ (seasonalCycle as any).description || "Current Phase"}</h2>
-                      <p className="text-purple-100 text-sm">{ (seasonalCycle as any).details || "More info soon..."}</p>
-                    </div>
-                  </div>
-                  <div className="text-right">
-                    <div className="text-lg font-bold text-white mb-1">Day {(seasonalCycle as any).currentDay ?? 'N/A'}/17</div>
-                    <Badge
-                      variant={(seasonalCycle as any).phase === "Regular Season" ? "default" :
-=======
                     <div className="flex-1">
                       <div className="text-sm text-purple-200 mb-1">{(seasonalCycle as any).season}</div>
                       <h2 className="text-2xl font-bold text-white mb-1">
@@ -444,7 +318,6 @@
                     <div className="text-lg font-bold text-white mb-1">Day {(seasonalCycle as any).currentDay}/17</div>
                     <Badge 
                       variant={(seasonalCycle as any).phase === "Regular Season" ? "default" : 
->>>>>>> 544a2cca
                               (seasonalCycle as any).phase === "Playoffs" ? "destructive" : "secondary"}
                       className={`text-xs mb-2 ${
                         (seasonalCycle as any).phase === "Playoffs" ? "bg-yellow-600 text-yellow-100" : ""
@@ -476,51 +349,6 @@
 
           {/* Stats Cards */}
           <div className="grid grid-cols-1 md:grid-cols-2 lg:grid-cols-4 gap-6 mb-8">
-<<<<<<< HEAD
-            <Card className="bg-gray-800 border-gray-700">
-              <CardContent className="p-6">
-                <div className="flex items-center justify-between">
-                  <div>
-                    <p className="text-gray-400 text-sm">Division Rank</p>
-                    <p className="text-2xl font-bold text-gold-400">
-                      {team.division === 8 ? "New" : `Div ${team.division ?? 'N/A'}`}
-                    </p>
-                    <p className="text-xs text-gray-400">{team.wins ?? 0}W - {team.losses ?? 0}L - {team.draws ?? 0}D</p>
-                  </div>
-                  <div className="bg-gold-400 bg-opacity-20 p-3 rounded-lg">
-                    <i className="fas fa-trophy text-gold-400 text-xl"></i>
-                  </div>
-                </div>
-              </CardContent>
-            </Card>
-
-            <Card className="bg-gray-800 border-gray-700">
-              <CardContent className="p-6">
-                <div className="flex items-center justify-between">
-                  <div>
-                    <p className="text-gray-400 text-sm">Win Rate</p>
-                    <p className="text-2xl font-bold text-green-400">
-                      {(team.wins ?? 0) + (team.losses ?? 0) + (team.draws ?? 0) > 0
-                        ? Math.round(((team.wins ?? 0) / ((team.wins ?? 0) + (team.losses ?? 0) + (team.draws ?? 0))) * 100)
-                        : 0}%
-                    </p>
-                    <p className="text-xs text-gray-400">{team.points ?? 0} points</p>
-                  </div>
-                  <div className="bg-green-400 bg-opacity-20 p-3 rounded-lg">
-                    <i className="fas fa-chart-line text-green-400 text-xl"></i>
-                  </div>
-                </div>
-              </CardContent>
-            </Card>
-
-            <Card className="bg-gray-800 border-gray-700">
-              <CardContent className="p-6">
-                <div className="flex items-center justify-between">
-                  <div>
-                    <p className="text-gray-400 text-sm">Team Power</p>
-                    <p className="text-2xl font-bold text-primary-400">{team.teamPower ?? 0}</p>
-                    <p className="text-xs text-green-400">Building strength</p>
-=======
             <Link href="/competition">
               <Card className="bg-gray-800 border-gray-700 hover:bg-gray-700 transition-colors cursor-pointer h-32">
                 <CardContent className="p-6 h-full">
@@ -560,7 +388,6 @@
                     </div>
                     <p className="text-2xl font-bold text-primary-400">{team.teamPower}</p>
                     <p className="text-xs text-green-400">{getTeamPowerDescription(team.teamPower)}</p>
->>>>>>> 544a2cca
                   </div>
                   <div className="bg-primary-400 bg-opacity-20 p-3 rounded-lg">
                     <i className="fas fa-bolt text-primary-400 text-xl"></i>
@@ -568,16 +395,6 @@
                 </div>
               </CardContent>
             </Card>
-<<<<<<< HEAD
-
-            <Card className="bg-gray-800 border-gray-700">
-              <CardContent className="p-6">
-                <div className="flex items-center justify-between">
-                  <div>
-                    <p className="text-gray-400 text-sm">Credits</p>
-                    <p className="text-2xl font-bold text-gold-400">{(finances?.credits ?? team.credits ?? 0).toLocaleString()}</p>
-                    <p className="text-xs text-gray-400">Available funds</p>
-=======
             
             <Link href="/team?tab=finances">
               <Card className="bg-gray-800 border-gray-700 hover:bg-gray-700 transition-colors cursor-pointer h-32">
@@ -594,7 +411,6 @@
                     <div className="bg-gold-400 bg-opacity-20 p-3 rounded-lg">
                       <i className="fas fa-coins text-gold-400 text-xl"></i>
                     </div>
->>>>>>> 544a2cca
                   </div>
                 </CardContent>
               </Card>
@@ -677,13 +493,8 @@
                 </div>
               ) : (
                 <div className="grid grid-cols-1 md:grid-cols-2 gap-6">
-<<<<<<< HEAD
-                  {players.map((player: Player) => (
-                    <UnifiedPlayerCard
-=======
                   {players.map((player: any) => (
                     <div 
->>>>>>> 544a2cca
                       key={player.id}
                       onClick={() => {
                         setSelectedPlayer(player);
@@ -704,11 +515,7 @@
 
           <Card className="bg-gray-800 border-gray-700">
             <CardHeader className="border-b border-gray-700">
-<<<<<<< HEAD
-              <CardTitle className="font-orbitron text-xl">Division {team?.division ?? 8} - {(team?.division ?? 8) === 8 ? "Rookie League" : "Advanced League"}</CardTitle>
-=======
               <CardTitle className="font-orbitron text-xl">Division {team?.division || 8} - {getDivisionNameWithSubdivision(team?.division || 8, team?.subdivision)}</CardTitle>
->>>>>>> 544a2cca
             </CardHeader>
             <CardContent className="p-6">
               <LeagueStandings division={team?.division ?? 8} />
