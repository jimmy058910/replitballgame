--- conflicted
+++ resolved
@@ -97,25 +97,6 @@
     return `${min}-${max}`;
   };
 
-<<<<<<< HEAD
-  const getScoutedPlayerName = (player: Player, currentScoutingLevel: ScoutingLevel): string => {
-    if (!isOpponentTeam) {
-      return `${player.firstName} ${player.lastName}`;
-    }
-    
-    // For opponents, show varying levels of name detail based on scouting
-    switch (currentScoutingLevel) {
-      case 1: return `${player.firstName} ${player.lastName?.charAt(0) ?? ''}.`; // "John D."
-      case 2: return `${player.firstName} ${player.lastName}`;  // Full name
-      case 3: return `${player.firstName} ${player.lastName}`;  // Full name + more details
-      default: return `${player.firstName} ${player.lastName?.charAt(0) ?? ''}.`;
-    }
-  };
-
-  const getPositionColor = (position: string | null | undefined) => {
-    switch (position) {
-      case "Passer":
-=======
   const getScoutedPlayerName = (player: any): string => {
     // Always show full names for all teams (CPU/AI and User teams)
     return `${player.firstName} ${player.lastName}`;
@@ -124,7 +105,6 @@
   const getPositionColor = (role: string) => {
     switch (role) {
       case "PASSER":
->>>>>>> 544a2cca
         return "bg-blue-500";
       case "RUNNER":
         return "bg-green-500";
@@ -135,9 +115,6 @@
     }
   };
 
-<<<<<<< HEAD
-  const getRaceColor = (race: string | null | undefined) => {
-=======
   const getPositionLabel = (role: string) => {
     switch (role) {
       case "PASSER":
@@ -152,7 +129,6 @@
   };
 
   const getRaceColor = (race: string) => {
->>>>>>> 544a2cca
     switch (race) {
       case "Human":
         return "text-blue-400";
@@ -169,16 +145,11 @@
     }
   };
 
-<<<<<<< HEAD
-  const calculatePlayerPower = (player: Player): number => {
-    return (player.speed ?? 0) + (player.power ?? 0) + (player.throwing ?? 0) + (player.catching ?? 0) + (player.kicking ?? 0);
-=======
   const calculatePlayerPower = (player: any) => {
     // Calculate CAR (Core Athleticism Rating) as per game mechanics - average of all 8 attributes
     const totalStats = player.speed + player.power + player.throwing + player.catching + 
                       player.kicking + (player.staminaAttribute || 0) + (player.leadership || 0) + (player.agility || 0);
     return Math.round(totalStats / 8);
->>>>>>> 544a2cca
   };
 
   const getStatColor = (stat: number | null | undefined) => {
@@ -243,11 +214,7 @@
                     <div className="text-sm text-gray-400">Losses</div>
                   </div>
                   <div className="text-center">
-<<<<<<< HEAD
-                    <div className="text-2xl font-bold text-yellow-400">{teamInfo.draws ?? 0}</div>
-=======
                     <div className="text-2xl font-bold text-yellow-400">{teamInfo.draws || 0}</div>
->>>>>>> 544a2cca
                     <div className="text-sm text-gray-400">Draws</div>
                   </div>
                   <div className="text-center">
@@ -258,11 +225,7 @@
                 
                 <div className="flex items-center justify-center gap-4 pt-4 border-t border-gray-600">
                   <Badge variant="outline" className="text-purple-400 border-purple-400">
-<<<<<<< HEAD
-                    Division {teamInfo.division ?? 'N/A'}
-=======
                     {getDivisionNameWithSubdivision(teamInfo.division, teamInfo.subdivision)}
->>>>>>> 544a2cca
                   </Badge>
                   <div className="text-sm text-gray-400">
                     Team Power: <span className="text-white font-bold">{teamInfo.teamPower ?? "N/A"}</span>
@@ -296,13 +259,8 @@
                               </div>
                             </div>
                             <div className="flex items-center gap-2">
-<<<<<<< HEAD
-                              <Badge className={getPositionColor(player.position ?? "Player")}>
-                                {player.position ?? "Player"}
-=======
                               <Badge className={getPositionColor(player.role)}>
                                 {getPositionLabel(player.role)}
->>>>>>> 544a2cca
                               </Badge>
                               <div className="text-right">
                                 <div className="text-sm font-bold text-white">
