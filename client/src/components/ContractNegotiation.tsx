--- conflicted
+++ resolved
@@ -92,10 +92,6 @@
 
   const negotiateMutation = useMutation({
     mutationFn: async (offer: typeof currentOffer) => {
-<<<<<<< HEAD
-      const marketValue = (player.salary || 0) * 1.1; // Handle potentially null salary safely
-      const offerQuality = offer.salary / (marketValue || 50000); // Avoid division by zero
-=======
       const marketValue = player.salary * 1.1; // 10% above current
       let offerQualityValue = offer.salary / marketValue;
 
@@ -112,7 +108,6 @@
         `OriginalOfferQuality: ${(offer.salary / marketValue).toFixed(3)}, ` +
         `AdjustedOfferQuality: ${offerQualityValue.toFixed(3)}`
       );
->>>>>>> 544a2cca
       
       const response = generateResponse(offerQualityValue);
       
@@ -127,19 +122,12 @@
       return { 
         success: offerQualityValue >= adjustedSuccessThreshold,
         response,
-<<<<<<< HEAD
-        counterOffer: offerQuality < 0.9 ? {
-          salary: Math.floor(marketValue || 50000),
-          years: offer.years,
-          bonus: Math.floor((marketValue || 50000) * 0.2)
-=======
         // Player makes a counter-offer if the offer isn't good enough but not an outright rejection
         counterOffer: offerQualityValue < adjustedCounterThreshold && offerQualityValue >= (adjustedCounterThreshold - 0.2) ? {
           // If camaraderie is low (negative adjustment), counter offer is higher (more demanding)
           salary: Math.floor(marketValue * (1 - Math.min(0, camaraderieAdjustment * 0.25))),
           years: offer.years,
           bonus: Math.floor(marketValue * 0.2 * (1 - Math.min(0, camaraderieAdjustment * 0.25)))
->>>>>>> 544a2cca
         } : null
       };
     },
@@ -198,9 +186,6 @@
           <div className="flex-1">
             <h3 className="font-semibold">{player.firstName} {player.lastName}</h3>
             <p className="text-sm text-gray-500">{player.race} • Age {player.age}</p>
-<<<<<<< HEAD
-            <Badge variant="outline">Current Salary: {(player.salary || 0).toLocaleString()}/season</Badge>
-=======
             <div className="flex items-center gap-2 flex-wrap">
               <Badge variant="outline">Current Salary: {player.salary?.toLocaleString()}/season</Badge>
               {player.camaraderie !== undefined && (
@@ -218,7 +203,6 @@
                 </Badge>
               )}
             </div>
->>>>>>> 544a2cca
           </div>
         </div>
 
