--- conflicted
+++ resolved
@@ -30,22 +30,7 @@
   const [selectedTeamId, setSelectedTeamId] = useState<string | null>(null);
   const [isDialogOpen, setIsDialogOpen] = useState(false);
 
-<<<<<<< HEAD
-  // Define a simplified Team type for standings
-  interface StandingTeam {
-    id: string;
-    name: string;
-    wins: number;
-    losses: number;
-    draws: number;
-    points: number;
-    // Add any other properties returned by the standings API
-  }
-
-  const { data: standings, isLoading } = useQuery<StandingTeam[]>({ // Typed the useQuery
-=======
   const { data: rawStandings, isLoading } = useQuery({
->>>>>>> 544a2cca
     queryKey: [`/api/leagues/${division}/standings`],
   });
   const standings = (rawStandings || []) as Team[];
@@ -87,53 +72,6 @@
               ))}
             </div>
           ) : standings && standings.length > 0 ? (
-<<<<<<< HEAD
-            <div className="space-y-2">
-              {standings.map((team: StandingTeam, index: number) => { // Use StandingTeam type
-                const isPlayerTeam = team.name === "Macomb Cougars";
-                const position = index + 1;
-                
-                return (
-                  <div 
-                    key={team.id} 
-                    className={`flex items-center justify-between p-3 rounded-lg transition-colors ${
-                      position === 1 
-                        ? "bg-gold-400 bg-opacity-10 border border-gold-400 border-opacity-30"
-                        : isPlayerTeam
-                          ? "bg-primary-500 bg-opacity-20 border border-primary-500 border-opacity-30"
-                          : "bg-gray-700"
-                    }`}
-                  >
-                    <div className="flex items-center space-x-3">
-                      <div className={`w-8 h-8 rounded-full flex items-center justify-center text-white font-bold text-sm ${
-                        position === 1 ? "bg-gold-400" : "bg-gray-600"
-                      }`}>
-                        {position}
-                      </div>
-                      <div>
-                        <div 
-                          className={`font-semibold cursor-pointer hover:underline ${
-                            isPlayerTeam ? "text-primary-400" : "text-white"
-                          }`}
-                          onClick={() => handleTeamClick(team.id)}
-                          title="Click to view team info"
-                        >
-                          {team.name}
-                        </div>
-                        <div className="text-xs text-gray-400">
-                          {team.wins}-{team.losses}-{team.draws} • {team.points} pts
-                        </div>
-                      </div>
-                    </div>
-                    <div className={`font-bold text-sm ${
-                      index < 2 ? "text-green-400" : index >= (standings.length - 2) ? "text-red-400" : "text-gray-400" // Safe access to standings.length
-                    }`}>
-                      {index < 2 ? "↑" : index >= (standings.length - 2) ? "↓" : "—"}
-                    </div>
-                  </div>
-                );
-              })}
-=======
             <div className="overflow-x-auto">
               <table className="w-full text-sm">
                 <thead>
@@ -244,7 +182,6 @@
                   })}
                 </tbody>
               </table>
->>>>>>> 544a2cca
             </div>
           ) : (
             <div className="text-center py-8">
