--- conflicted
+++ resolved
@@ -103,11 +103,7 @@
   const [halftimeAdShown, setHalftimeAdShown] = useState(false);
   
   // Ad system hook
-<<<<<<< HEAD
-  const { showInterstitialAd, showRewardedVideoAd } = useAdSystem(); // Correctly destructure ad functions
-=======
   const { showRewardedVideoAd, closeAd, adConfig } = useAdSystem();
->>>>>>> 544a2cca
   const gameIntervalRef = useRef<NodeJS.Timeout | null>(null);
 
   // Initialize players from team data
@@ -266,11 +262,6 @@
         // Show halftime rewarded video ad
         if (!halftimeAdShown) {
           setHalftimeAdShown(true);
-<<<<<<< HEAD
-          showInterstitialAd('halftime', () => { // Use showInterstitialAd
-            console.log('Halftime ad completed');
-          });
-=======
           // Pause game for ad
           if (gameIntervalRef.current) {
             clearInterval(gameIntervalRef.current);
@@ -323,7 +314,6 @@
               closeAd(); // Close the ad dialog
             }
           );
->>>>>>> 544a2cca
         }
         
         return {
@@ -470,11 +460,7 @@
         ] : []),
         
         // Role-specific events with team context
-<<<<<<< HEAD
-        ...(randomPlayer.role.toLowerCase() === 'passer' ? [
-=======
         ...(randomPlayer.role === 'Passer' ? [
->>>>>>> 544a2cca
           `${playerName} (${playerTeam}) looks for an open teammate downfield!`,
           `${playerName} attempts a long pass across the arena!`,
           `${playerName} scrambles under pressure from ${opponentTeam}!`,
@@ -482,21 +468,13 @@
           ...(randomPlayer.throwing < 15 ? [`${playerName}'s pass goes wide of the target!`] : [])
         ] : []),
         
-<<<<<<< HEAD
-        ...(randomPlayer.role.toLowerCase() === 'runner' ? [
-=======
         ...(randomPlayer.role === 'Runner' ? [
->>>>>>> 544a2cca
           `${playerName} (${playerTeam}) charges forward with the ball!`,
           `${playerName} breaks through a tackle attempt!`,
           `${playerName} jukes past a ${opponentTeam} defender!`,
         ] : []),
         
-<<<<<<< HEAD
-        ...(randomPlayer.role.toLowerCase() === 'blocker' ? [
-=======
         ...(randomPlayer.role === 'Blocker' ? [
->>>>>>> 544a2cca
           `${playerName} (${playerTeam}) delivers a crushing block!`,
           `${playerName} holds the line against ${opponentTeam}!`,
           `${playerName} creates an opening for ${playerTeam} teammates!`,
@@ -672,11 +650,7 @@
         ] : []),
         
         // Role-specific events with team context
-<<<<<<< HEAD
-        ...(randomPlayer.role.toLowerCase() === 'passer' ? [
-=======
         ...(randomPlayer.role === 'Passer' ? [
->>>>>>> 544a2cca
           `${playerName} (${playerTeam}) looks for an open teammate downfield!`,
           `${playerName} attempts a long pass across the arena!`,
           `${playerName} scrambles under pressure from ${opponentTeam}!`,
@@ -684,21 +658,13 @@
           ...(randomPlayer.throwing < 15 ? [`${playerName}'s pass goes wide of the target!`] : [])
         ] : []),
         
-<<<<<<< HEAD
-        ...(randomPlayer.role.toLowerCase() === 'runner' ? [
-=======
         ...(randomPlayer.role === 'Runner' ? [
->>>>>>> 544a2cca
           `${playerName} (${playerTeam}) charges forward with the ball!`,
           `${playerName} breaks through a tackle attempt!`,
           `${playerName} jukes past a ${opponentTeam} defender!`,
         ] : []),
         
-<<<<<<< HEAD
-        ...(randomPlayer.role.toLowerCase() === 'blocker' ? [
-=======
         ...(randomPlayer.role === 'Blocker' ? [
->>>>>>> 544a2cca
           `${playerName} (${playerTeam}) delivers a crushing block!`,
           `${playerName} holds the line against ${opponentTeam}!`,
           `${playerName} creates an opening for ${playerTeam} teammates!`,
@@ -897,20 +863,12 @@
               Reset
             </Button>
             <Button 
-<<<<<<< HEAD
-              onClick={() => showRewardedVideoAd( // Use showRewardedVideoAd
-                'match_bonus',
-                'premium_currency',
-                10,
-                (reward?: { type: string; amount: number }) => { // Typed reward parameter
-=======
               onClick={() => showRewardedVideoAd({
                 adType: 'rewarded_video',
                 placement: 'match_bonus',
                 rewardType: 'premium_currency',
                 rewardAmount: 10,
                 onAdComplete: (reward: any) => {
->>>>>>> 544a2cca
                   if (reward) {
                     console.log(`Rewarded ad completed! Got ${reward.amount} ${reward.type}`);
                   }
@@ -943,10 +901,6 @@
         </CardContent>
       </Card>
       
-<<<<<<< HEAD
-      {/* AdSystem component is managed by useAdSystem hook, so direct rendering is not needed here */}
-      {/* <AdSystem /> */}
-=======
       {/* Ad System Component - Render based on adConfig from useAdSystem */}
       {adConfig && adConfig.isOpen && (
         <AdSystem
@@ -959,7 +913,6 @@
           onAdComplete={adConfig.onAdComplete}
         />
       )}
->>>>>>> 544a2cca
     </div>
   );
 }