--- conflicted
+++ resolved
@@ -13,26 +13,6 @@
   name: string;
   type: string;
   level: number;
-<<<<<<< HEAD
-  salary: number;
-  offenseRating?: number; // Made optional as not all staff types have all ratings
-  defenseRating?: number;
-  physicalRating?: number;
-  scoutingRating?: number;
-  recruitingRating?: number;
-  recoveryRating?: number;
-  coachingRating?: number;
-}
-
-interface StaffTypeDefinition {
-  type: string;
-  name: string;
-  icon: React.ElementType;
-  description: string;
-  maxLevel: number;
-  primaryStats: (keyof StaffMember)[]; // Use keyof for better type safety
-  baseSalary: number;
-=======
   salary?: number;
   contractYears?: number;
   motivation: number;
@@ -43,7 +23,6 @@
   potentialAssessment: number;
   tactics: number;
   age: number;
->>>>>>> 544a2cca
 }
 
 interface StaffManagementProps {
@@ -53,26 +32,16 @@
 export default function StaffManagement({ teamId }: StaffManagementProps) {
   const [selectedStaff, setSelectedStaff] = useState<StaffMember | null>(null);
 
-<<<<<<< HEAD
-  const { data: staff, isLoading } = useQuery<StaffMember[], Error>({ // Typed useQuery
-=======
   const { data: rawStaff, isLoading, error } = useQuery({
->>>>>>> 544a2cca
     queryKey: [`/api/teams/${teamId}/staff`],
     queryFn: () => apiRequest(`/api/teams/${teamId}/staff`),
     enabled: !!teamId,
   });
   const staff = (rawStaff || []) as StaffMember[];
 
-<<<<<<< HEAD
-  const hireMutation = useMutation<StaffMember, Error, Partial<StaffMember>>({ // Typed useMutation
-    mutationFn: async (staffData: Partial<StaffMember>) => { // Typed staffData
-      return apiRequest(`/api/teams/${teamId}/staff`, "POST", staffData); // Corrected apiRequest call
-=======
   const hireMutation = useMutation({
     mutationFn: async (staffData: any) => {
       return apiRequest(`/api/teams/${teamId}/staff`, "POST", staffData);
->>>>>>> 544a2cca
     },
     onSuccess: () => {
       queryClient.invalidateQueries({ queryKey: [`/api/teams/${teamId}/staff`] });
@@ -81,11 +50,7 @@
 
   const fireStaffMutation = useMutation<unknown, Error, string>({ // Added types for mutation
     mutationFn: async (staffId: string) => {
-<<<<<<< HEAD
-      return apiRequest(`/api/teams/${teamId}/staff/${staffId}`, "DELETE"); // Corrected apiRequest call
-=======
       return apiRequest(`/api/teams/${teamId}/staff/${staffId}`, "DELETE");
->>>>>>> 544a2cca
     },
     onSuccess: () => {
       queryClient.invalidateQueries({ queryKey: [`/api/teams/${teamId}/staff`] });
@@ -158,10 +123,6 @@
     },
   ];
 
-<<<<<<< HEAD
-  const getStaffByType = (type: string): StaffMember | undefined => { // Typed return value
-    return staff?.find((member: StaffMember) => member.type === type);
-=======
   const getStaffByType = (type: string) => {
     // Handle mapping between UI types and database types
     switch (type) {
@@ -196,7 +157,6 @@
       default:
         return staff?.find((member: StaffMember) => member.type === type);
     }
->>>>>>> 544a2cca
   };
 
   const calculateSalary = (type: string, level: number): number => { // Typed return value
@@ -204,9 +164,6 @@
     return (staffType?.baseSalary || 5000) * level;
   };
 
-<<<<<<< HEAD
-  const renderStaffSlot = (staffType: StaffTypeDefinition) => { // Typed staffType parameter
-=======
   const calculateOffenseBonus = () => {
     const passer = getStaffByType("trainer_offense");
     const runner = getStaffByType("trainer_physical");
@@ -259,7 +216,6 @@
   };
 
   const renderStaffSlot = (staffType: any) => {
->>>>>>> 544a2cca
     const currentStaff = getStaffByType(staffType.type);
     const Icon = staffType.icon;
 
@@ -289,13 +245,8 @@
                   return (
                     <div key={statKey as string}>
                       <div className="flex justify-between text-sm">
-<<<<<<< HEAD
-                        <span className="capitalize">{(statKey as string).replace('Rating', '')}</span>
-                        <span>{value}/100</span>
-=======
                         <span>{getStatDisplayName(stat)}</span>
                         <span>{value || 0}/40</span>
->>>>>>> 544a2cca
                       </div>
                       <Progress value={((value || 0) / 40) * 100} className="h-2" />
                     </div>
@@ -384,9 +335,6 @@
         <div className="text-right">
           <p className="text-sm text-gray-600">Total Staff Salaries</p>
           <p className="text-xl font-bold">
-<<<<<<< HEAD
-            ${(staff?.reduce((total: number, member: StaffMember) => total + (member.salary || 0), 0) || 0).toLocaleString()}/season
-=======
             {staff?.reduce((total: number, member: StaffMember) => {
               const staffType = staffTypes.find(s => s.type === member.type.toLowerCase() || 
                 (s.type === 'head_coach' && member.type === 'HEAD_COACH') ||
@@ -398,7 +346,6 @@
               );
               return total + (staffType ? staffType.baseSalary * (member.level || 1) : 5000);
             }, 0).toLocaleString()}₡/season
->>>>>>> 544a2cca
           </p>
         </div>
       </div>
@@ -425,13 +372,8 @@
                 <div>
                   <h4 className="font-semibold mb-2">Offense Training</h4>
                   <div className="text-sm text-gray-600">
-<<<<<<< HEAD
-                    {getStaffByType("trainer_offense")?.offenseRating ? (
-                      `+${Math.floor((getStaffByType("trainer_offense")?.offenseRating || 0) / 10)}% to throwing, catching, agility progression`
-=======
                     {getStaffByType("trainer_offense") ? (
                       `+${calculateOffenseBonus()}% to throwing, catching, agility progression`
->>>>>>> 544a2cca
                     ) : (
                       "No offense trainer hired or rating unavailable"
                     )}
@@ -440,13 +382,8 @@
                 <div>
                   <h4 className="font-semibold mb-2">Defense Training</h4>
                   <div className="text-sm text-gray-600">
-<<<<<<< HEAD
-                    {getStaffByType("trainer_defense")?.defenseRating ? (
-                      `+${Math.floor((getStaffByType("trainer_defense")?.defenseRating || 0) / 10)}% to power, stamina progression`
-=======
                     {getStaffByType("trainer_defense") ? (
                       `+${calculateDefenseBonus()}% to power, stamina progression`
->>>>>>> 544a2cca
                     ) : (
                       "No defense trainer hired or rating unavailable"
                     )}
@@ -455,13 +392,8 @@
                 <div>
                   <h4 className="font-semibold mb-2">Physical Training</h4>
                   <div className="text-sm text-gray-600">
-<<<<<<< HEAD
-                    {getStaffByType("trainer_physical")?.physicalRating ? (
-                      `+${Math.floor((getStaffByType("trainer_physical")?.physicalRating || 0) / 10)}% to speed, power progression`
-=======
                     {getStaffByType("trainer_physical") ? (
                       `+${calculatePhysicalBonus()}% to speed, power progression`
->>>>>>> 544a2cca
                     ) : (
                       "No physical trainer hired or rating unavailable"
                     )}
@@ -478,13 +410,8 @@
                 <div>
                   <h4 className="font-semibold mb-2">Scouting Accuracy</h4>
                   <div className="text-sm text-gray-600">
-<<<<<<< HEAD
-                    {getStaffByType("head_scout")?.scoutingRating ? (
-                      `${Math.floor((getStaffByType("head_scout")?.scoutingRating || 0) / 2)}% more accurate player ratings revealed`
-=======
                     {calculateScoutingBonus() > 0 ? (
                       `${calculateScoutingBonus()}% more accurate player ratings revealed`
->>>>>>> 544a2cca
                     ) : (
                       "Basic scouting accuracy or head scout rating unavailable"
                     )}
@@ -493,13 +420,8 @@
                 <div>
                   <h4 className="font-semibold mb-2">Injury Prevention</h4>
                   <div className="text-sm text-gray-600">
-<<<<<<< HEAD
-                    {getStaffByType("recovery_specialist")?.recoveryRating ? (
-                      `${Math.floor((getStaffByType("recovery_specialist")?.recoveryRating || 0) / 5)}% reduced injury risk`
-=======
                     {getStaffByType("recovery_specialist") ? (
                       `${calculateInjuryReduction()}% reduced injury risk`
->>>>>>> 544a2cca
                     ) : (
                       "No injury prevention specialist or rating unavailable"
                     )}
@@ -508,13 +430,8 @@
                 <div>
                   <h4 className="font-semibold mb-2">Team Chemistry</h4>
                   <div className="text-sm text-gray-600">
-<<<<<<< HEAD
-                    {getStaffByType("head_coach")?.coachingRating ? (
-                      `+${Math.floor((getStaffByType("head_coach")?.coachingRating || 0) / 8)}/season camaraderie for all players`
-=======
                     {getStaffByType("head_coach") ? (
                       `+${calculateCamaraderieBonus()}/season camaraderie for all players`
->>>>>>> 544a2cca
                     ) : (
                       "No head coach benefits or rating unavailable"
                     )}
