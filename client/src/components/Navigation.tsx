--- conflicted
+++ resolved
@@ -10,25 +10,6 @@
   Menu, LogOut, Coins, UserPlus, LogIn
 } from "lucide-react";
 
-<<<<<<< HEAD
-// Define interfaces for useQuery data
-interface TeamData {
-  id: string;
-  name: string;
-  credits?: number; // credits might also be on team directly
-  // Add other relevant team properties
-}
-
-interface TeamFinancesData {
-  credits: number;
-  premiumCurrency: number;
-  // Add other finance properties if needed
-}
-
-interface StoreAdData {
-  // Define properties for store ad data if used, otherwise can be any
-  [key: string]: any;
-=======
 // Type interfaces for API responses
 interface Team {
   id: string;
@@ -44,7 +25,6 @@
 interface StoreData {
   adsWatchedToday: number;
   rewardedAdsCompletedToday: number;
->>>>>>> 544a2cca
 }
 
 export default function Navigation() {
@@ -52,22 +32,11 @@
   const [isMobileMenuOpen, setIsMobileMenuOpen] = useState(false);
   const { isAuthenticated, isLoading } = useAuth();
 
-<<<<<<< HEAD
-  const { data: team } = useQuery<TeamData>({ // Typed team data
-=======
   const { data: team } = useQuery<Team>({
->>>>>>> 544a2cca
     queryKey: ["/api/teams/my"],
     enabled: isAuthenticated,
   });
 
-<<<<<<< HEAD
-  const { data: finances } = useQuery<TeamFinancesData>({ // Typed finances data
-    queryKey: ["/api/teams/my/finances"],
-  });
-
-  const { data: storeData } = useQuery<StoreAdData>({ // Typed store ad data
-=======
   const { data: finances } = useQuery<Finances>({
     queryKey: [`/api/teams/${team?.id}/finances`],
     enabled: !!team?.id && isAuthenticated,
@@ -77,7 +46,6 @@
   const credits = parseInt(String(finances?.credits || "0"));
 
   const { data: storeData } = useQuery<StoreData>({
->>>>>>> 544a2cca
     queryKey: ["/api/store/ads"],
     enabled: isAuthenticated,
   });
